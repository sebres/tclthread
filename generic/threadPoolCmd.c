--- conflicted
+++ resolved
@@ -1580,7 +1580,22 @@
     Tcl_Interp *interp;
     TpoolResult *rPtr;
 {
-<<<<<<< HEAD
+    if (rPtr->retcode == TCL_ERROR) {
+        if (rPtr->errorCode) {
+            if (interp) {
+                Tcl_SetObjErrorCode(interp,Tcl_NewStringObj(rPtr->errorCode, TCL_STRLEN));
+            }
+            ckfree(rPtr->errorCode);
+            rPtr->errorCode = NULL;
+        }
+        if (rPtr->errorInfo) {
+            if (interp) {
+            	Tcl_AppendObjToErrorInfo(interp, Tcl_NewStringObj(rPtr->errorInfo, TCL_STRLEN));
+            }
+            ckfree(rPtr->errorInfo);
+            rPtr->errorInfo = NULL;
+        }
+    }
     if (rPtr->result) {
         if (rPtr->result == threadEmptyResult) {
             if (interp) {
@@ -1594,37 +1609,6 @@
             rPtr->result = NULL;
         }
     }
-=======
->>>>>>> 653d3e20
-    if (rPtr->retcode == TCL_ERROR) {
-        if (rPtr->errorCode) {
-            if (interp) {
-                Tcl_SetObjErrorCode(interp,Tcl_NewStringObj(rPtr->errorCode, TCL_STRLEN));
-            }
-            ckfree(rPtr->errorCode);
-            rPtr->errorCode = NULL;
-        }
-        if (rPtr->errorInfo) {
-            if (interp) {
-            	Tcl_AppendObjToErrorInfo(interp, Tcl_NewStringObj(rPtr->errorInfo, TCL_STRLEN));
-            }
-            ckfree(rPtr->errorInfo);
-            rPtr->errorInfo = NULL;
-        }
-    }
-    if (rPtr->result) {
-        if (rPtr->result == threadEmptyResult) {
-            if (interp) {
-                Tcl_ResetResult(interp);
-            }
-        } else {
-            if (interp) {
-                Tcl_SetObjResult(interp, Tcl_NewStringObj(rPtr->result,-1));
-            }
-            ckfree(rPtr->result);
-            rPtr->result = NULL;
-        }
-    }
 }
  
