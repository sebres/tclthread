/*
 * Implementation of most standard Tcl list processing commands
 * suitable for operation on thread shared (list) variables.
 *
 * Copyright (c) 2002 by Zoran Vasiljevic.
 *
 * See the file "license.terms" for information on usage and redistribution
 * of this file, and for a DISCLAIMER OF ALL WARRANTIES.
 * ----------------------------------------------------------------------------
 */

#include "tclThreadInt.h"
#include "threadSvCmd.h"
#include "threadSvListCmd.h"

/*
 * Implementation of list commands for shared variables.
 * Most of the standard Tcl list commands are implemented.
 * There are also two new commands: "lpop" and "lpush".
 * Those are very convenient for simple stack operations.
 *
 * Main difference to standard Tcl commands is that our commands
 * operate on list variable per-reference instead per-value.
 * This way we avoid frequent object shuffling between shared
 * containers and current interpreter, thus increasing speed.
 */

static Tcl_ObjCmdProc SvLpopObjCmd;      /* lpop        */
static Tcl_ObjCmdProc SvLpushObjCmd;     /* lpush       */
static Tcl_ObjCmdProc SvLappendObjCmd;   /* lappend     */
static Tcl_ObjCmdProc SvLreplaceObjCmd;  /* lreplace    */
static Tcl_ObjCmdProc SvLlengthObjCmd;   /* llength     */
static Tcl_ObjCmdProc SvLindexObjCmd;    /* lindex      */
static Tcl_ObjCmdProc SvLinsertObjCmd;   /* linsert     */
static Tcl_ObjCmdProc SvLrangeObjCmd;    /* lrange      */
static Tcl_ObjCmdProc SvLsearchObjCmd;   /* lsearch     */
static Tcl_ObjCmdProc SvLsetObjCmd;      /* lset        */

/*
 * These two are copied verbatim from the tclUtil.c
 * since not found in the public stubs table.
 * I was just too lazy to rewrite them from scratch.
 */

static int SvCheckBadOctal(Tcl_Interp*, const char *);
static int SvGetIntForIndex(Tcl_Interp*,  Tcl_Obj *, int, int*);

/*
 * Inefficient list duplicator function which,
 * however, produces deep list copies, unlike
 * the original, which just makes shallow copies.
 */

static void DupListObjShared(Tcl_Obj*, Tcl_Obj*);

/*
 * This mutex protects a static variable which tracks
 * registration of commands and object types.
 */

static Tcl_Mutex initMutex;

/*
 * Functions for implementing the "lset" list command
 */

static Tcl_Obj*
SvLsetFlat(Tcl_Interp *interp, Tcl_Obj *listPtr, STRLEN_TYPE indexCount,
           Tcl_Obj **indexArray, Tcl_Obj *valuePtr);


/*
 *-----------------------------------------------------------------------------
 *
 * Sv_RegisterListCommands --
 *
 *      Register list commands with shared variable module.
 *
 * Results:
 *      A standard Tcl result.
 *
 * Side effects:
 *      Memory gets allocated
 *
 *-----------------------------------------------------------------------------
 */

void
Sv_RegisterListCommands(void)
{
    static int initialized = 0;

    if (initialized == 0) {
        Tcl_MutexLock(&initMutex);
        if (initialized == 0) {
            /* Create list with 1 empty element. */
            Tcl_Obj *listobj = Tcl_NewObj();
            listobj = Tcl_NewListObj(1, &listobj);
            Sv_RegisterObjType(listobj->typePtr, DupListObjShared);
            Tcl_DecrRefCount(listobj);

            Sv_RegisterCommand("lpop",     SvLpopObjCmd,     NULL, 0);
            Sv_RegisterCommand("lpush",    SvLpushObjCmd,    NULL, 0);
            Sv_RegisterCommand("lappend",  SvLappendObjCmd,  NULL, 0);
            Sv_RegisterCommand("lreplace", SvLreplaceObjCmd, NULL, 0);
            Sv_RegisterCommand("linsert",  SvLinsertObjCmd,  NULL, 0);
            Sv_RegisterCommand("llength",  SvLlengthObjCmd,  NULL, 0);
            Sv_RegisterCommand("lindex",   SvLindexObjCmd,   NULL, 0);
            Sv_RegisterCommand("lrange",   SvLrangeObjCmd,   NULL, 0);
            Sv_RegisterCommand("lsearch",  SvLsearchObjCmd,  NULL, 0);
            Sv_RegisterCommand("lset",     SvLsetObjCmd,     NULL, 0);

            initialized = 1;
        }
        Tcl_MutexUnlock(&initMutex);
    }
}

/*
 *-----------------------------------------------------------------------------
 *
 * SvLpopObjCmd --
 *
 *      This procedure is invoked to process the "tsv::lpop" command.
 *      See the user documentation for details on what it does.
 *
 * Results:
 *      A standard Tcl result.
 *
 * Side effects:
 *      See the user documentation.
 *
 *-----------------------------------------------------------------------------
 */

static int
SvLpopObjCmd (arg, interp, objc, objv)
    ClientData arg;
    Tcl_Interp *interp;
    STRLEN_TYPE objc;
    Tcl_Obj *const objv[];
{
    int ret, off, index = 0, iarg = 0;
    STRLEN_TYPE llen;
    Tcl_Obj *elPtr = NULL;
    Container *svObj = (Container*)arg;

    /*
     * Syntax:
     *          tsv::lpop array key ?index?
     *          $list lpop ?index?
     */

    ret = Sv_GetContainer(interp, objc, objv, &svObj, &off, 0);
    if (ret != TCL_OK) {
        return TCL_ERROR;
    }
    if ((objc - off) > 1) {
        Tcl_WrongNumArgs(interp, off, objv, "?index?");
        goto cmd_err;
    }
    if ((objc - off) == 1) {
        iarg = off;
    }
    ret = Tcl_ListObjLength(interp, svObj->tclObj, &llen);
    if (ret != TCL_OK) {
        goto cmd_err;
    }
    if (iarg) {
        ret = SvGetIntForIndex(interp, objv[iarg], llen-1, &index);
        if (ret != TCL_OK) {
            goto cmd_err;
        }
    }
    if (index < 0 || index >= llen) {
        goto cmd_ok; /* Ignore out-of bounds, like Tcl does */
    }
    ret = Tcl_ListObjIndex(interp, svObj->tclObj, index, &elPtr);
    if (ret != TCL_OK) {
        goto cmd_err;
    }

    Tcl_IncrRefCount(elPtr);
    ret = Tcl_ListObjReplace(interp, svObj->tclObj, index, 1, 0, NULL);
    if (ret != TCL_OK) {
        Tcl_DecrRefCount(elPtr);
        goto cmd_err;
    }
    Tcl_SetObjResult(interp, elPtr);
    Tcl_DecrRefCount(elPtr);

 cmd_ok:
    return Sv_PutContainer(interp, svObj, SV_CHANGED);

 cmd_err:
    return Sv_PutContainer(interp, svObj, SV_ERROR);
}

/*
 *-----------------------------------------------------------------------------
 *
 * SvLpushObjCmd --
 *
 *      This procedure is invoked to process the "tsv::lpush" command.
 *      See the user documentation for details on what it does.
 *
 * Results:
 *      A standard Tcl result.
 *
 * Side effects:
 *      See the user documentation.
 *
 *-----------------------------------------------------------------------------
 */

static int
SvLpushObjCmd (arg, interp, objc, objv)
    ClientData arg;
    Tcl_Interp *interp;
    STRLEN_TYPE objc;
    Tcl_Obj *const objv[];
{
    int off, ret, flg, index = 0;
    STRLEN_TYPE llen;
    Tcl_Obj *args[1];
    Container *svObj = (Container*)arg;

    /*
     * Syntax:
     *          tsv::lpush array key element ?index?
     *          $list lpush element ?index?
     */

    flg = FLAGS_CREATEARRAY | FLAGS_CREATEVAR;
    ret = Sv_GetContainer(interp, objc, objv, &svObj, &off, flg);
    if (ret != TCL_OK) {
        return TCL_ERROR;
    }
    if ((objc - off) < 1) {
        Tcl_WrongNumArgs(interp, off, objv, "element ?index?");
        goto cmd_err;
    }
    ret = Tcl_ListObjLength(interp, svObj->tclObj, &llen);
    if (ret != TCL_OK) {
        goto cmd_err;
    }
    if ((objc - off) == 2) {
        ret = SvGetIntForIndex(interp, objv[off+1], llen, &index);
        if (ret != TCL_OK) {
            goto cmd_err;
        }
        if (index < 0) {
            index = 0;
        } else if (index > llen) {
            index = llen;
        }
    }

    args[0] = Sv_DuplicateObj(objv[off]);
    ret = Tcl_ListObjReplace(interp, svObj->tclObj, index, 0, 1, args);
    if (ret != TCL_OK) {
        Tcl_DecrRefCount(args[0]);
        goto cmd_err;
    }

    return Sv_PutContainer(interp, svObj, SV_CHANGED);

 cmd_err:
    return Sv_PutContainer(interp, svObj, SV_ERROR);
}

/*
 *-----------------------------------------------------------------------------
 *
 * SvLappendObjCmd --
 *
 *      This procedure is invoked to process the "tsv::lappend" command.
 *      See the user documentation for details on what it does.
 *
 * Results:
 *      A standard Tcl result.
 *
 * Side effects:
 *      See the user documentation.
 *
 *-----------------------------------------------------------------------------
 */

static int
SvLappendObjCmd(arg, interp, objc, objv)
    ClientData arg;
    Tcl_Interp *interp;
    STRLEN_TYPE objc;
    Tcl_Obj *const objv[];
{
    int i, ret, flg, off;
    Tcl_Obj *dup;
    Container *svObj = (Container*)arg;

    /*
     * Syntax:
     *          tsv::lappend array key value ?value ...?
     *          $list lappend value ?value ...?
     */

    flg = FLAGS_CREATEARRAY | FLAGS_CREATEVAR;
    ret = Sv_GetContainer(interp, objc, objv, &svObj, &off, flg);
    if (ret != TCL_OK) {
        return TCL_ERROR;
    }
    if ((objc - off) < 1) {
        Tcl_WrongNumArgs(interp, off, objv, "value ?value ...?");
        goto cmd_err;
    }
    for (i = off; i < objc; i++) {
        dup = Sv_DuplicateObj(objv[i]);
        ret = Tcl_ListObjAppendElement(interp, svObj->tclObj, dup);
        if (ret != TCL_OK) {
            Tcl_DecrRefCount(dup);
            goto cmd_err;
        }
    }

    Tcl_SetObjResult(interp, Sv_DuplicateObj(svObj->tclObj));

    return Sv_PutContainer(interp, svObj, SV_CHANGED);

 cmd_err:
    return Sv_PutContainer(interp, svObj, SV_ERROR);
}

/*
 *-----------------------------------------------------------------------------
 *
 * SvLreplaceObjCmd --
 *
 *      This procedure is invoked to process the "tsv::lreplace" command.
 *      See the user documentation for details on what it does.
 *
 * Results:
 *      A standard Tcl result.
 *
 * Side effects:
 *      See the user documentation.
 *
 *-----------------------------------------------------------------------------
 */

static int
SvLreplaceObjCmd (arg, interp, objc, objv)
    ClientData arg;
    Tcl_Interp *interp;
    STRLEN_TYPE objc;
    Tcl_Obj *const objv[];
{
    const char *firstArg;
<<<<<<< HEAD
    int ret, off, first, last, ndel, nargs, i, j;
    STRLEN_TYPE argLen, llen;
=======
    size_t argLen;
    int ret, off, llen, first, last, ndel, nargs, i, j;
>>>>>>> 33cc3045
    Tcl_Obj **args = NULL;
    Container *svObj = (Container*)arg;

    /*
     * Syntax:
     *          tsv::lreplace array key first last ?element ...?
     *          $list lreplace first last ?element ...?
     */

    ret = Sv_GetContainer(interp, objc, objv, &svObj, &off, 0);
    if (ret != TCL_OK) {
        return TCL_ERROR;
    }
    if ((objc - off) < 2) {
        Tcl_WrongNumArgs(interp, off, objv, "first last ?element ...?");
        goto cmd_err;
    }
    ret = Tcl_ListObjLength(interp, svObj->tclObj, &llen);
    if (ret != TCL_OK) {
        goto cmd_err;
    }
    ret = SvGetIntForIndex(interp, objv[off], llen-1, &first);
    if (ret != TCL_OK) {
        goto cmd_err;
    }
    ret = SvGetIntForIndex(interp, objv[off+1], llen-1, &last);
    if (ret != TCL_OK) {
        goto cmd_err;
    }

    firstArg = Tcl_GetString(objv[off]);
    argLen = objv[off]->length;
    if (first < 0)  {
        first = 0;
    }
    if (llen && first >= llen && strncmp(firstArg, "end", argLen)) {
        Tcl_AppendResult(interp, "list doesn't have element ", firstArg, NULL);
        goto cmd_err;
    }
    if (last >= llen) {
        last = llen - 1;
    }
    if (first <= last) {
        ndel = last - first + 1;
    } else {
        ndel = 0;
    }

    nargs = objc - (off + 2);
    if (nargs) {
        args = (Tcl_Obj**)ckalloc(nargs * sizeof(Tcl_Obj*));
        for(i = off + 2, j = 0; i < objc; i++, j++) {
            args[j] = Sv_DuplicateObj(objv[i]);
        }
    }

    ret = Tcl_ListObjReplace(interp, svObj->tclObj, first, ndel, nargs, args);
    if (args) {
        if (ret != TCL_OK) {
            for(i = off + 2, j = 0; i < objc; i++, j++) {
                Tcl_DecrRefCount(args[j]);
            }
        }
        ckfree((char*)args);
    }

    return Sv_PutContainer(interp, svObj, SV_CHANGED);

 cmd_err:
    return Sv_PutContainer(interp, svObj, SV_ERROR);
}

/*
 *-----------------------------------------------------------------------------
 *
 * SvLrangeObjCmd --
 *
 *      This procedure is invoked to process the "tsv::lrange" command.
 *      See the user documentation for details on what it does.
 *
 * Results:
 *      A standard Tcl result.
 *
 * Side effects:
 *      See the user documentation.
 *
 *-----------------------------------------------------------------------------
 */

static int
SvLrangeObjCmd (arg, interp, objc, objv)
    ClientData arg;
    Tcl_Interp *interp;
    STRLEN_TYPE objc;
    Tcl_Obj *const objv[];
{
    int ret, off, first, last, nargs, i, j;
    STRLEN_TYPE llen;
    Tcl_Obj **elPtrs, **args;
    Container *svObj = (Container*)arg;

    /*
     * Syntax:
     *          tsv::lrange array key first last
     *          $list lrange first last
     */

    ret = Sv_GetContainer(interp, objc, objv, &svObj, &off, 0);
    if (ret != TCL_OK) {
        return TCL_ERROR;
    }
    if ((objc - off) != 2) {
        Tcl_WrongNumArgs(interp, off, objv, "first last");
        goto cmd_err;
    }
    ret = Tcl_ListObjGetElements(interp, svObj->tclObj, &llen, &elPtrs);
    if (ret != TCL_OK) {
        goto cmd_err;
    }
    ret = SvGetIntForIndex(interp, objv[off], llen-1, &first);
    if (ret != TCL_OK) {
        goto cmd_err;
    }
    ret = SvGetIntForIndex(interp, objv[off+1], llen-1, &last);
    if (ret != TCL_OK) {
        goto cmd_err;
    }
    if (first < 0)  {
        first = 0;
    }
    if (last >= llen) {
        last = llen - 1;
    }
    if (first > last) {
        goto cmd_ok;
    }

    nargs = last - first + 1;
    args  = (Tcl_Obj**)ckalloc(nargs * sizeof(Tcl_Obj*));
    for (i = first, j = 0; i <= last; i++, j++) {
        args[j] = Sv_DuplicateObj(elPtrs[i]);
    }

    Tcl_ResetResult(interp);
    Tcl_SetListObj(Tcl_GetObjResult(interp), nargs, args);
    ckfree((char*)args);

 cmd_ok:
    return Sv_PutContainer(interp, svObj, SV_UNCHANGED);

 cmd_err:
    return Sv_PutContainer(interp, svObj, SV_ERROR);
}

/*
 *-----------------------------------------------------------------------------
 *
 * SvLinsertObjCmd --
 *
 *      This procedure is invoked to process the "tsv::linsert" command.
 *      See the user documentation for details on what it does.
 *
 * Results:
 *      A standard Tcl result.
 *
 * Side effects:
 *      See the user documentation.
 *
 *-----------------------------------------------------------------------------
 */

static int
SvLinsertObjCmd (arg, interp, objc, objv)
    ClientData arg;
    Tcl_Interp *interp;
    STRLEN_TYPE objc;
    Tcl_Obj *const objv[];
{
    int off, ret, flg, nargs, index = 0, i, j;
    STRLEN_TYPE llen;
    Tcl_Obj **args;
    Container *svObj = (Container*)arg;

    /*
     * Syntax:
     *          tsv::linsert array key index element ?element ...?
     *          $list linsert element ?element ...?
     */

    flg = FLAGS_CREATEARRAY | FLAGS_CREATEVAR;
    ret = Sv_GetContainer(interp, objc, objv, &svObj, &off, flg);
    if (ret != TCL_OK) {
        return TCL_ERROR;
    }
    if ((objc - off) < 2) {
        Tcl_WrongNumArgs(interp, off, objv, "index element ?element ...?");
        goto cmd_err;
    }
    ret = Tcl_ListObjLength(interp, svObj->tclObj, &llen);
    if (ret != TCL_OK) {
        goto cmd_err;
    }
    ret = SvGetIntForIndex(interp, objv[off], llen, &index);
    if (ret != TCL_OK) {
        goto cmd_err;
    }
    if (index < 0) {
        index = 0;
    } else if (index > llen) {
        index = llen;
    }

    nargs = objc - (off + 1);
    args  = (Tcl_Obj**)ckalloc(nargs * sizeof(Tcl_Obj*));
    for (i = off + 1, j = 0; i < objc; i++, j++) {
         args[j] = Sv_DuplicateObj(objv[i]);
    }
    ret = Tcl_ListObjReplace(interp, svObj->tclObj, index, 0, nargs, args);
    if (ret != TCL_OK) {
        for (i = off + 1, j = 0; i < objc; i++, j++) {
            Tcl_DecrRefCount(args[j]);
        }
        ckfree((char*)args);
        goto cmd_err;
    }

    ckfree((char*)args);

    return Sv_PutContainer(interp, svObj, SV_CHANGED);

 cmd_err:
    return Sv_PutContainer(interp, svObj, SV_ERROR);
}

/*
 *-----------------------------------------------------------------------------
 *
 * SvLlengthObjCmd --
 *
 *      This procedure is invoked to process the "tsv::llength" command.
 *      See the user documentation for details on what it does.
 *
 * Results:
 *      A standard Tcl result.
 *
 * Side effects:
 *      See the user documentation.
 *
 *-----------------------------------------------------------------------------
 */

static int
SvLlengthObjCmd (arg, interp, objc, objv)
    ClientData arg;
    Tcl_Interp *interp;
    STRLEN_TYPE objc;
    Tcl_Obj *const objv[];
{
    int off, ret;
    STRLEN_TYPE llen;
    Container *svObj = (Container*)arg;

    /*
     * Syntax:
     *          tsv::llength array key
     *          $list llength
     */

    ret = Sv_GetContainer(interp, objc, objv, &svObj, &off, 0);
    if (ret != TCL_OK) {
        return TCL_ERROR;
    }

    ret = Tcl_ListObjLength(interp, svObj->tclObj, &llen);
    if (ret == TCL_OK) {
        Tcl_SetObjResult(interp, Tcl_NewIntObj(llen));
    }
    if (Sv_PutContainer(interp, svObj, SV_UNCHANGED) != TCL_OK) {
        return TCL_ERROR;
    }

    return ret;
}

/*
 *-----------------------------------------------------------------------------
 *
 * SvLsearchObjCmd --
 *
 *      This procedure is invoked to process the "tsv::lsearch" command.
 *      See the user documentation for details on what it does.
 *
 * Results:
 *      A standard Tcl result.
 *
 * Side effects:
 *      See the user documentation.
 *
 *-----------------------------------------------------------------------------
 */

static int
SvLsearchObjCmd (arg, interp, objc, objv)
    ClientData arg;
    Tcl_Interp *interp;
    STRLEN_TYPE objc;
    Tcl_Obj *const objv[];
{
<<<<<<< HEAD
    int ret, off, mode, imode, ipatt, index, match, i;
    STRLEN_TYPE listc, length;
=======
    size_t length;
    int ret, off, listc, mode, imode, ipatt, index, match, i;
>>>>>>> 33cc3045
    const char *patBytes;
    Tcl_Obj **listv;
    Container *svObj = (Container*)arg;

    static const char *const modes[] = {"-exact", "-glob", "-regexp", NULL};
    enum {LS_EXACT, LS_GLOB, LS_REGEXP};

    mode = LS_GLOB;

    /*
     * Syntax:
     *          tsv::lsearch array key ?mode? pattern
     *          $list lsearch ?mode? pattern
     */

    ret = Sv_GetContainer(interp, objc, objv, &svObj, &off, 0);
    if (ret != TCL_OK) {
        return TCL_ERROR;
    }
    if ((objc - off) == 2) {
        imode = off;
        ipatt = off + 1;
    } else if ((objc - off) == 1) {
        imode = 0;
        ipatt = off;
    } else {
        Tcl_WrongNumArgs(interp, off, objv, "?mode? pattern");
        goto cmd_err;
    }
    if (imode) {
        ret = Tcl_GetIndexFromObjStruct(interp, objv[imode], modes, sizeof(char *), "search mode",
                0, &mode);
        if (ret != TCL_OK) {
            goto cmd_err;
        }
    }
    ret = Tcl_ListObjGetElements(interp, svObj->tclObj, &listc, &listv);
    if (ret != TCL_OK) {
        goto cmd_err;
    }

    index = -1;
    patBytes = Tcl_GetString(objv[ipatt]);
    length = objv[ipatt]->length;

    for (i = 0; i < listc; i++) {
        match = 0;
        switch (mode) {
        case LS_GLOB:
            match = Tcl_StringMatch(Tcl_GetString(listv[i]), patBytes);
            break;

        case LS_EXACT: {
<<<<<<< HEAD
        	STRLEN_TYPE elemLen;
            const char *bytes = Tcl_GetStringFromObj(listv[i], &elemLen);
            if (length == elemLen) {
                match = (memcmp(bytes, patBytes, (size_t)length) == 0);
=======
            const char *bytes = Tcl_GetString(listv[i]);
            if (length == listv[i]->length) {
                match = (memcmp(bytes, patBytes, length) == 0);
>>>>>>> 33cc3045
            }
            break;
        }
        case LS_REGEXP:
            match = Tcl_RegExpMatchObj(interp, listv[i], objv[ipatt]);
            if (match < 0) {
                goto cmd_err;
            }
            break;
        }
        if (match) {
            index = i;
            break;
        }
    }

    Tcl_SetObjResult(interp, Tcl_NewIntObj(index));

    return Sv_PutContainer(interp, svObj, SV_UNCHANGED);

 cmd_err:
    return Sv_PutContainer(interp, svObj, SV_ERROR);
}

/*
 *-----------------------------------------------------------------------------
 *
 * SvLindexObjCmd --
 *
 *      This procedure is invoked to process the "tsv::lindex" command.
 *      See the user documentation for details on what it does.
 *
 * Results:
 *      A standard Tcl result.
 *
 * Side effects:
 *      See the user documentation.
 *
 *-----------------------------------------------------------------------------
 */

static int
SvLindexObjCmd (arg, interp, objc, objv)
    ClientData arg;
    Tcl_Interp *interp;
    STRLEN_TYPE objc;
    Tcl_Obj *const objv[];
{
    Tcl_Obj **elPtrs;
    int ret, off, index;
    STRLEN_TYPE llen;
    Container *svObj = (Container*)arg;

    /*
     * Syntax:
     *          tsv::lindex array key index
     *          $list lindex index
     */

    ret = Sv_GetContainer(interp, objc, objv, &svObj, &off, 0);
    if (ret != TCL_OK) {
        return TCL_ERROR;
    }
    if ((objc - off) != 1) {
        Tcl_WrongNumArgs(interp, off, objv, "index");
        goto cmd_err;
    }
    ret = Tcl_ListObjGetElements(interp, svObj->tclObj, &llen, &elPtrs);
    if (ret != TCL_OK) {
        goto cmd_err;
    }
    ret = SvGetIntForIndex(interp, objv[off], llen-1, &index);
    if (ret != TCL_OK) {
        goto cmd_err;
    }
    if (index >= 0 && index < llen) {
        Tcl_SetObjResult(interp, Sv_DuplicateObj(elPtrs[index]));
    }

    return Sv_PutContainer(interp, svObj, SV_UNCHANGED);

 cmd_err:
    return Sv_PutContainer(interp, svObj, SV_ERROR);
}

/*
 *-----------------------------------------------------------------------------
 *
 * SvLsetObjCmd --
 *
 *      This procedure is invoked to process the "tsv::lset" command.
 *      See the user documentation for details on what it does.
 *
 * Results:
 *      A standard Tcl result.
 *
 * Side effects:
 *      See the user documentation.
 *
 *-----------------------------------------------------------------------------
 */

static int
SvLsetObjCmd (arg, interp, objc, objv)
    ClientData arg;
    Tcl_Interp *interp;
    STRLEN_TYPE objc;
    Tcl_Obj *const objv[];
{
    Tcl_Obj *lPtr;
    int ret, argc, off;
    Container *svObj = (Container*)arg;

    /*
     * Syntax:
     *          tsv::lset array key index ?index ...? value
     *          $list lset index ?index ...? value
     */

    ret = Sv_GetContainer(interp, objc, objv, &svObj, &off, 0);
    if (ret != TCL_OK) {
        return TCL_ERROR;
    }
    if ((objc - off) < 2) {
        Tcl_WrongNumArgs(interp, off, objv, "index ?index...? value");
        goto cmd_err;
    }

    lPtr = svObj->tclObj;
    argc = objc - off - 1;

    if (!SvLsetFlat(interp, lPtr, argc, (Tcl_Obj**)(objv+off),objv[objc-1])) {
        return TCL_ERROR;
    }

    Tcl_SetObjResult(interp, Sv_DuplicateObj(lPtr));

    return Sv_PutContainer(interp, svObj, SV_CHANGED);

 cmd_err:
    return Sv_PutContainer(interp, svObj, SV_ERROR);
}

/*
 *-----------------------------------------------------------------------------
 *
 * DupListObjShared --
 *
 *      Help function to make a proper deep copy of the list object.
 *      This is used as the replacement-hook for list object native
 *      DupInternalRep function. We need it since the native function
 *      does a shallow list copy, i.e. retains references to list
 *      element objects from the original list. This gives us trouble
 *      when making the list object shared between threads.
 *
 * Results:
 *      None.
 *
 * Side effects;
 *      This is not a very efficient implementation, but that's all what's
 *      available to Tcl API programmer. We could include the tclInt.h and
 *      get the copy more efficient using list internals, but ...
 *
 *-----------------------------------------------------------------------------
 */

static void
DupListObjShared(srcPtr, copyPtr)
    Tcl_Obj *srcPtr;            /* Object with internal rep to copy. */
    Tcl_Obj *copyPtr;           /* Object with internal rep to set. */
{
    int i;
    STRLEN_TYPE llen;
    Tcl_Obj *elObj, **newObjList;

    Tcl_ListObjLength(NULL, srcPtr, &llen);
    if (llen == 0) {
        (*srcPtr->typePtr->dupIntRepProc)(srcPtr, copyPtr);
        copyPtr->refCount = 0;
        return;
    }

    newObjList = (Tcl_Obj**)ckalloc(llen*sizeof(Tcl_Obj*));

    for (i = 0; i < llen; i++) {
        Tcl_ListObjIndex(NULL, srcPtr, i, &elObj);
        newObjList[i] = Sv_DuplicateObj(elObj);
    }

    Tcl_SetListObj(copyPtr, llen, newObjList);

    ckfree((char*)newObjList);
}

/*
 *-----------------------------------------------------------------------------
 *
 * SvCheckBadOctal --
 *
 *  Exact copy from the TclCheckBadOctal found in tclUtil.c
 *  since this is not in the stubs table.
 *
 *-----------------------------------------------------------------------------
 */

static int
SvCheckBadOctal(interp, value)
    Tcl_Interp *interp;     /* Interpreter to use for error reporting.
                             * If NULL, then no error message is left
                             * after errors. */
    const char *value;      /* String to check. */
{
    register const char *p = value;

    /*
     * A frequent mistake is invalid octal values due to an unwanted
     * leading zero. Try to generate a meaningful error message.
     */

    while (isspace((unsigned char)(*p))) { /* INTL: ISO space. */
        p++;
    }
    if (*p == '+' || *p == '-') {
        p++;
    }
    if (*p == '0') {
        while (isdigit((unsigned char)(*p))) { /* INTL: digit. */
            p++;
        }
        while (isspace((unsigned char)(*p))) { /* INTL: ISO space. */
            p++;
        }
        if (*p == '\0') {
            /* Reached end of string */
            if (interp != NULL) {
                Tcl_AppendResult(interp, " (looks like invalid octal number)",
                        (char *) NULL);
            }
            return 1;
        }
    }
    return 0;
}

/*
 *-----------------------------------------------------------------------------
 *
 * SvGetIntForIndex --
 *
 *  Exact copy from the TclGetIntForIndex found in tclUtil.c
 *  since this is not in the stubs table.
 *
 *-----------------------------------------------------------------------------
 */

static int
SvGetIntForIndex(interp, objPtr, endValue, indexPtr)
    Tcl_Interp *interp;     /* Interpreter to use for error reporting.
                             * If NULL, then no error message is left
                             * after errors. */
    Tcl_Obj *objPtr;        /* Points to an object containing either
                             * "end" or an integer. */
    int endValue;           /* The value to be stored at "indexPtr" if
                             * "objPtr" holds "end". */
    int *indexPtr;          /* Location filled in with an integer
                             * representing an index. */
{
    const char *bytes;
<<<<<<< HEAD
    STRLEN_TYPE length;
=======
    size_t length;
>>>>>>> 33cc3045
    int offset;

    bytes = Tcl_GetString(objPtr);
    length = objPtr->length;

    if ((*bytes != 'e')
        || (strncmp(bytes, "end",((length > 3) ? 3 : length)) != 0)) {
        if (Tcl_GetIntFromObj(NULL, objPtr, &offset) != TCL_OK) {
            goto intforindex_error;
        }
        *indexPtr = offset;
        return TCL_OK;
    }
    if (length <= 3) {
        *indexPtr = endValue;
    } else if (bytes[3] == '-') {
        /*
         * This is our limited string expression evaluator
         */
        if (Tcl_GetInt(interp, bytes+3, &offset) != TCL_OK) {
            return TCL_ERROR;
        }
        *indexPtr = endValue + offset;
    } else {
  intforindex_error:
        if (interp != NULL) {
            Tcl_ResetResult(interp);
            Tcl_AppendStringsToObj(Tcl_GetObjResult(interp), "bad index \"",
                    bytes, "\": must be integer or end?-integer?",(char*)NULL);
            SvCheckBadOctal(interp, bytes);
        }
        return TCL_ERROR;
    }
    return TCL_OK;
}

/*
 *----------------------------------------------------------------------
 *
 * SvLsetFlat --
 *
 *  Almost exact copy from the TclLsetFlat found in tclListObj.c.
 *  Simplified in a sense that thread shared objects are guaranteed
 *  to be non-shared.
 *
 *  Actual return value of this procedure is irrelevant to the caller,
 *  and it should be either NULL or non-NULL.
 *
 *----------------------------------------------------------------------
 */

static Tcl_Obj*
SvLsetFlat(interp, listPtr, indexCount, indexArray, valuePtr)
     Tcl_Interp *interp;     /* Tcl interpreter */
     Tcl_Obj *listPtr;       /* Pointer to the list being modified */
     STRLEN_TYPE indexCount;         /* Number of index args */
     Tcl_Obj **indexArray;
     Tcl_Obj *valuePtr;      /* Value arg to 'lset' */
{
    int index, result, i;
    STRLEN_TYPE elemCount;
    Tcl_Obj **elemPtrs, *chainPtr, *subListPtr;

    /*
     * Determine whether the index arg designates a list
     * or a single index.
     */

    if (indexCount == 1 &&
        Tcl_ListObjGetElements(interp, indexArray[0], &indexCount,
                               &indexArray) != TCL_OK) {
        /*
         * Index arg designates something that is neither an index
         * nor a well formed list.
         */

        return NULL;
    }

    /*
     * If there are no indices, then simply return the new value,
     * counting the returned pointer as a reference
     */

    if (indexCount == 0) {
        return valuePtr;
    }

    /*
     * Anchor the linked list of Tcl_Obj's whose string reps must be
     * invalidated if the operation succeeds.
     */

    chainPtr = NULL;

    /*
     * Handle each index arg by diving into the appropriate sublist
     */

    for (i = 0; ; ++i) {

        /*
         * Take the sublist apart.
         */

        result = Tcl_ListObjGetElements(interp,listPtr,&elemCount,&elemPtrs);
        if (result != TCL_OK) {
            break;
        }

        listPtr->internalRep.twoPtrValue.ptr2 = (void*)chainPtr;

        /*
         * Determine the index of the requested element.
         */

        result = SvGetIntForIndex(interp, indexArray[i], elemCount-1, &index);
        if (result != TCL_OK) {
            break;
        }

        /*
         * Check that the index is in range.
         */

        if (index < 0 || index >= elemCount) {
            Tcl_SetObjResult(interp,
                             Tcl_NewStringObj("list index out of range", -1));
            result = TCL_ERROR;
            break;
        }

        /*
         * Break the loop after extracting the innermost sublist
         */

        if (i >= (indexCount - 1)) {
            result = TCL_OK;
            break;
        }

        /*
         * Extract the appropriate sublist and chain it onto the linked
         * list of Tcl_Obj's whose string reps must be spoilt.
         */

        subListPtr = elemPtrs[index];
        chainPtr = listPtr;
        listPtr = subListPtr;
    }

    /* Store the result in the list element */

    if (result == TCL_OK) {
        result = Tcl_ListObjGetElements(interp,listPtr,&elemCount,&elemPtrs);
        if (result == TCL_OK) {
            Tcl_DecrRefCount(elemPtrs[index]);
            elemPtrs[index] = Sv_DuplicateObj(valuePtr);
            Tcl_IncrRefCount(elemPtrs[index]);
        }
    }

    if (result == TCL_OK) {
        listPtr->internalRep.twoPtrValue.ptr2 = (void*)chainPtr;
        /* Spoil all the string reps */
        while (listPtr != NULL) {
            subListPtr = (Tcl_Obj*)listPtr->internalRep.twoPtrValue.ptr2;
            Tcl_InvalidateStringRep(listPtr);
            listPtr->internalRep.twoPtrValue.ptr2 = NULL;
            listPtr = subListPtr;
        }

        return valuePtr;
    }

    return NULL;
}

/* EOF $RCSfile: threadSvListCmd.c,v $ */

/* Emacs Setup Variables */
/* Local Variables:      */
/* mode: C               */
/* indent-tabs-mode: nil */
/* c-basic-offset: 4     */
/* End:                  */
<|MERGE_RESOLUTION|>--- conflicted
+++ resolved
@@ -359,13 +359,8 @@
     Tcl_Obj *const objv[];
 {
     const char *firstArg;
-<<<<<<< HEAD
-    int ret, off, first, last, ndel, nargs, i, j;
-    STRLEN_TYPE argLen, llen;
-=======
     size_t argLen;
     int ret, off, llen, first, last, ndel, nargs, i, j;
->>>>>>> 33cc3045
     Tcl_Obj **args = NULL;
     Container *svObj = (Container*)arg;
 
@@ -678,13 +673,8 @@
     STRLEN_TYPE objc;
     Tcl_Obj *const objv[];
 {
-<<<<<<< HEAD
-    int ret, off, mode, imode, ipatt, index, match, i;
-    STRLEN_TYPE listc, length;
-=======
     size_t length;
     int ret, off, listc, mode, imode, ipatt, index, match, i;
->>>>>>> 33cc3045
     const char *patBytes;
     Tcl_Obj **listv;
     Container *svObj = (Container*)arg;
@@ -738,16 +728,9 @@
             break;
 
         case LS_EXACT: {
-<<<<<<< HEAD
-        	STRLEN_TYPE elemLen;
-            const char *bytes = Tcl_GetStringFromObj(listv[i], &elemLen);
-            if (length == elemLen) {
-                match = (memcmp(bytes, patBytes, (size_t)length) == 0);
-=======
             const char *bytes = Tcl_GetString(listv[i]);
             if (length == listv[i]->length) {
                 match = (memcmp(bytes, patBytes, length) == 0);
->>>>>>> 33cc3045
             }
             break;
         }
@@ -1021,11 +1004,7 @@
                              * representing an index. */
 {
     const char *bytes;
-<<<<<<< HEAD
-    STRLEN_TYPE length;
-=======
     size_t length;
->>>>>>> 33cc3045
     int offset;
 
     bytes = Tcl_GetString(objPtr);
