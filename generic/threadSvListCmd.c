--- conflicted
+++ resolved
@@ -1098,11 +1098,7 @@
             break;
         }
 
-<<<<<<< HEAD
-        listPtr->internalRep.twoPtrValue.ptr2 = (void *)chainPtr;
-=======
         listPtr->internalRep.twoPtrValue.ptr2 = (void*)chainPtr;
->>>>>>> 64547257
 
         /*
          * Determine the index of the requested element.
@@ -1155,11 +1151,7 @@
     }
 
     if (result == TCL_OK) {
-<<<<<<< HEAD
-        listPtr->internalRep.twoPtrValue.ptr2 = (void *)chainPtr;
-=======
         listPtr->internalRep.twoPtrValue.ptr2 = (void*)chainPtr;
->>>>>>> 64547257
         /* Spoil all the string reps */
         while (listPtr != NULL) {
             subListPtr = (Tcl_Obj*)listPtr->internalRep.twoPtrValue.ptr2;
