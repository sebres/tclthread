/*
 * threadSpCmd.c --
 *
 * This file implements commands for script-level access to thread
 * synchronization primitives. Currently, the exclusive mutex, the
 * recursive mutex. the reader/writer mutex and condition variable
 * objects are exposed to the script programmer.
 *
 * Additionaly, a locked eval is also implemented. This is a practical
 * convenience function which relieves the programmer from the need
 * to take care about unlocking some mutex after evaluating a protected
 * part of code. The locked eval is recursive-savvy since it used the
 * recursive mutex for internal locking.
 *
 * The Tcl interface to the locking and synchronization primitives
 * attempts to catch some very common problems in thread programming
 * like attempting to lock an exclusive mutex twice from the same
 * thread (deadlock), waiting on the condition variable without
 * locking the mutex, destroying primitives while being used, etc...
 * This all comes with some additional internal locking costs but
 * the benefits outweight the costs, especially considering overall
 * performance (or lack of it) of an interpreted laguage like Tcl is.
 *
 * Copyright (c) 2002 by Zoran Vasiljevic.
 *
 * See the file "license.terms" for information on usage and redistribution
 * of this file, and for a DISCLAIMER OF ALL WARRANTIES.
 * ----------------------------------------------------------------------------
 */

#include "tclThreadInt.h"
#include "threadSpCmd.h"

/*
 * Types of synchronization variables we support.
 */

#define EMUTEXID  'm' /* First letter of the exclusive mutex name */
#define RMUTEXID  'r' /* First letter of the recursive mutex name */
#define WMUTEXID  'w' /* First letter of the read/write mutex name */
#define CONDVID   'c' /* First letter of the condition variable name */

#define SP_MUTEX   1  /* Any kind of mutex */
#define SP_CONDV   2  /* The condition variable sync type */

/*
 * Structure representing one sync primitive (mutex, condition variable).
 * We use buckets to manage Tcl names of sync primitives. Each bucket
 * is associated with a mutex. Each time we process the Tcl name of an
 * sync primitive, we compute it's (trivial) hash and use this hash to
 * address one of pre-allocated buckets.
 * The bucket internally utilzes a hash-table to store item pointers.
 * Item pointers are identified by a simple xid1, xid2... counting
 * handle. This format is chosen to simplify distribution of handles
 * across buckets (natural distribution vs. hash-one as in shared vars).
 */

typedef struct _SpItem {
    int refcnt;            /* Number of threads operating on the item */
    SpBucket *bucket;      /* Bucket where this item is stored */
    Tcl_HashEntry *hentry; /* Hash table entry where this item is stored */
} SpItem;

/*
 * Structure representing a mutex.
 */

typedef struct _SpMutex {
    int refcnt;            /* Number of threads operating on the mutex */
    SpBucket *bucket;      /* Bucket where mutex is stored */
    Tcl_HashEntry *hentry; /* Hash table entry where mutex is stored */
    /* --- */
    char type;             /* Type of the mutex */
    Sp_AnyMutex *lock;     /* Exclusive, recursive or read/write mutex */
} SpMutex;

/*
 * Structure representing a condition variable.
 */

typedef struct _SpCondv {
    int refcnt;            /* Number of threads operating on the variable */
    SpBucket *bucket;      /* Bucket where this variable is stored */
    Tcl_HashEntry *hentry; /* Hash table entry where variable is stored */
    /* --- */
    SpMutex *mutex;        /* Set when waiting on the variable  */
    Tcl_Condition cond;    /* The condition variable itself */
} SpCondv;

/*
 * This global data is used to map opaque Tcl-level names
 * to pointers of their corresponding synchronization objects.
 */

static int        initOnce;    /* Flag for initializing tables below */
static Tcl_Mutex  initMutex;   /* Controls initialization of primitives */
static SpBucket  muxBuckets[NUMSPBUCKETS];  /* Maps mutex names/handles */
static SpBucket  varBuckets[NUMSPBUCKETS];  /* Maps condition variable
					     * names/handles */

/*
 * Functions implementing Tcl commands
 */

static Tcl_ObjCmdProc ThreadMutexObjCmd;
static Tcl_ObjCmdProc ThreadRWMutexObjCmd;
static Tcl_ObjCmdProc ThreadCondObjCmd;
static Tcl_ObjCmdProc ThreadEvalObjCmd;

/*
 * Forward declaration of functions used only within this file
 */

static int       SpMutexLock       (SpMutex *);
static int       SpMutexUnlock     (SpMutex *);
static int       SpMutexFinalize   (SpMutex *);

static int       SpCondvWait       (SpCondv *, SpMutex *, int);
static void      SpCondvNotify     (SpCondv *);
static int       SpCondvFinalize   (SpCondv *);

static void      AddAnyItem        (int, const char *, size_t, SpItem *);
static SpItem*   GetAnyItem        (int, const char *, size_t);
static void      PutAnyItem        (SpItem *);
static SpItem *  RemoveAnyItem     (int, const char*, size_t);

static int       RemoveMutex       (const char *, size_t);
static int       RemoveCondv       (const char *, size_t);

static Tcl_Obj*  GetName           (int, void *);
static SpBucket* GetBucket         (int, const char *, size_t);

static int       AnyMutexIsLocked  (Sp_AnyMutex *mPtr, Tcl_ThreadId);

/*
 * Function-like macros for some frequently used calls
 */

#define AddMutex(a,b,c)  AddAnyItem(SP_MUTEX, (a), (b), (SpItem*)(c))
#define GetMutex(a,b)    (SpMutex*)GetAnyItem(SP_MUTEX, (a), (b))
#define PutMutex(a)      PutAnyItem((SpItem*)(a))

#define AddCondv(a,b,c)  AddAnyItem(SP_CONDV, (a), (b), (SpItem*)(c))
#define GetCondv(a,b)    (SpCondv*)GetAnyItem(SP_CONDV, (a), (b))
#define PutCondv(a)      PutAnyItem((SpItem*)(a))

#define IsExclusive(a)   ((a)->type == EMUTEXID)
#define IsRecursive(a)   ((a)->type == RMUTEXID)
#define IsReadWrite(a)   ((a)->type == WMUTEXID)

/*
 * This macro produces a hash-value for table-lookups given a handle
 * and its length. It is implemented as macro just for speed.
 * It is actually a trivial thing because the handles are simple
 * counting values with a small three-letter prefix.
 */

#define GetHash(a,b) (atoi((a)+((b) < 4 ? 0 : 3)) % NUMSPBUCKETS)


/*
 *----------------------------------------------------------------------
 *
 * ThreadMutexObjCmd --
 *
 *    This procedure is invoked to process "thread::mutex" Tcl command.
 *    See the user documentation for details on what it does.
 *
 * Results:
 *    A standard Tcl result.
 *
 * Side effects:
 *    See the user documentation.
 *
 *----------------------------------------------------------------------
 */

static int
ThreadMutexObjCmd(dummy, interp, objc, objv)
    ClientData dummy;                   /* Not used. */
    Tcl_Interp *interp;                 /* Current interpreter. */
    STRLEN_TYPE objc;                   /* Number of arguments. */
    Tcl_Obj *const objv[];              /* Argument objects. */
{
    int opt, ret;
<<<<<<< HEAD
    STRLEN_TYPE nameLen;
=======
    size_t nameLen;
>>>>>>> 725f020c
    const char *mutexName;
    char type;
    SpMutex *mutexPtr;

    static const char *const cmdOpts[] = {
        "create", "destroy", "lock", "unlock", NULL
    };
    enum options {
        m_CREATE, m_DESTROY, m_LOCK, m_UNLOCK
    };

    /*
     * Syntax:
     *
     *     thread::mutex create ?-recursive?
     *     thread::mutex destroy <mutexHandle>
     *     thread::mutex lock <mutexHandle>
     *     thread::mutex unlock <mutexHandle>
     */

    if (objc < 2) {
        Tcl_WrongNumArgs(interp, 1, objv, "option ?args?");
        return TCL_ERROR;
    }
    ret = Tcl_GetIndexFromObjStruct(interp, objv[1], cmdOpts, sizeof(char *), "option", 0, &opt);
    if (ret != TCL_OK) {
        return TCL_ERROR;
    }

    /*
     * Cover the "create" option first. It needs no existing handle.
     */

    if (opt == (int)m_CREATE) {
        Tcl_Obj *nameObj;
        const char *arg;

        /*
         * Parse out which type of mutex to create
         */

        if (objc == 2) {
            type = EMUTEXID;
        } else if (objc > 3) {
            Tcl_WrongNumArgs(interp, 2, objv, "?-recursive?");
            return TCL_ERROR;
        } else {
            arg = Tcl_GetString(objv[2]);
            if (OPT_CMP(arg, "-recursive")) {
                type = RMUTEXID;
            } else {
                Tcl_WrongNumArgs(interp, 2, objv, "?-recursive?");
                return TCL_ERROR;
            }
        }

        /*
         * Create the requested mutex
         */

        mutexPtr = (SpMutex*)ckalloc(sizeof(SpMutex));
        mutexPtr->type   = type;
        mutexPtr->bucket = NULL;
        mutexPtr->hentry = NULL;
        mutexPtr->lock   = NULL; /* Will be auto-initialized */

        /*
         * Generate Tcl name for this mutex
         */

        nameObj = GetName(mutexPtr->type, (void*)mutexPtr);
        mutexName = Tcl_GetString(nameObj);
        nameLen = nameObj->length;
        AddMutex(mutexName, nameLen, mutexPtr);
        Tcl_SetObjResult(interp, nameObj);
        return TCL_OK;
    }

    /*
     * All other options require a valid name.
     */

    if (objc != 3) {
        Tcl_WrongNumArgs(interp, 2, objv, "mutexHandle");
        return TCL_ERROR;
    }

    mutexName = Tcl_GetString(objv[2]);
    nameLen = objv[2]->length;

    /*
     * Try mutex destroy
     */

    if (opt == (int)m_DESTROY) {
        ret = RemoveMutex(mutexName, nameLen);
        if (ret <= 0) {
            if (ret == -1) {
            notfound:
                Tcl_AppendResult(interp, "no such mutex \"", mutexName,
                                 "\"", NULL);
                return TCL_ERROR;
            } else {
                Tcl_AppendResult(interp, "mutex is in use", NULL);
                return TCL_ERROR;
            }
        }
        return TCL_OK;
    }

    /*
     * Try all other options
     */

    mutexPtr = GetMutex(mutexName, nameLen);
    if (mutexPtr == NULL) {
        goto notfound;
    }
    if (!IsExclusive(mutexPtr) && !IsRecursive(mutexPtr)) {
        PutMutex(mutexPtr);
        Tcl_AppendResult(interp, "wrong mutex type, must be either"
                         " exclusive or recursive", NULL);
        return TCL_ERROR;
    }

    switch ((enum options)opt) {
    case m_LOCK:
        if (!SpMutexLock(mutexPtr)) {
            PutMutex(mutexPtr);
            Tcl_AppendResult(interp, "locking the same exclusive mutex "
                             "twice from the same thread", NULL);
            return TCL_ERROR;
        }
        break;
    case m_UNLOCK:
        if (!SpMutexUnlock(mutexPtr)) {
            PutMutex(mutexPtr);
            Tcl_AppendResult(interp, "mutex is not locked", NULL);
            return TCL_ERROR;
        }
        break;
    default:
        break;
    }

    PutMutex(mutexPtr);

    return TCL_OK;
}

/*
 *----------------------------------------------------------------------
 *
 * ThreadRwMutexObjCmd --
 *
 *    This procedure is invoked to process "thread::rwmutex" Tcl command.
 *    See the user documentation for details on what it does.
 *
 * Results:
 *    A standard Tcl result.
 *
 * Side effects:
 *    See the user documentation.
 *
 *----------------------------------------------------------------------
 */

static int
ThreadRWMutexObjCmd(dummy, interp, objc, objv)
    ClientData dummy;                   /* Not used. */
    Tcl_Interp *interp;                 /* Current interpreter. */
    STRLEN_TYPE objc;                   /* Number of arguments. */
    Tcl_Obj *const objv[];              /* Argument objects. */
{
    int opt, ret;
<<<<<<< HEAD
    STRLEN_TYPE nameLen;
=======
    size_t nameLen;
>>>>>>> 725f020c
    const char *mutexName;
    SpMutex *mutexPtr;
    Sp_ReadWriteMutex *rwPtr;
    Sp_AnyMutex **lockPtr;

    static const char *const cmdOpts[] = {
        "create", "destroy", "rlock", "wlock", "unlock", NULL
    };
    enum options {
        w_CREATE, w_DESTROY, w_RLOCK, w_WLOCK, w_UNLOCK
    };

    /*
     * Syntax:
     *
     *     thread::rwmutex create
     *     thread::rwmutex destroy <mutexHandle>
     *     thread::rwmutex rlock <mutexHandle>
     *     thread::rwmutex wlock <mutexHandle>
     *     thread::rwmutex unlock <mutexHandle>
     */

    if (objc < 2) {
        Tcl_WrongNumArgs(interp, 1, objv, "option ?args?");
        return TCL_ERROR;
    }
    ret = Tcl_GetIndexFromObjStruct(interp, objv[1], cmdOpts, sizeof(char *), "option", 0, &opt);
    if (ret != TCL_OK) {
        return TCL_ERROR;
    }

    /*
     * Cover the "create" option first, since it needs no existing name.
     */

    if (opt == (int)w_CREATE) {
        Tcl_Obj *nameObj;
        if (objc > 2) {
            Tcl_WrongNumArgs(interp, 1, objv, "create");
            return TCL_ERROR;
        }
        mutexPtr = (SpMutex*)ckalloc(sizeof(SpMutex));
        mutexPtr->type   = WMUTEXID;
        mutexPtr->refcnt = 0;
        mutexPtr->bucket = NULL;
        mutexPtr->hentry = NULL;
        mutexPtr->lock   = NULL; /* Will be auto-initialized */

        nameObj = GetName(mutexPtr->type, (void*)mutexPtr);
        mutexName = Tcl_GetString(nameObj);
        AddMutex(mutexName, nameObj->length, mutexPtr);
        Tcl_SetObjResult(interp, nameObj);
        return TCL_OK;
    }

    /*
     * All other options require a valid name.
     */

    if (objc != 3) {
        Tcl_WrongNumArgs(interp, 2, objv, "mutexHandle");
        return TCL_ERROR;
    }

    mutexName = Tcl_GetString(objv[2]);
    nameLen = objv[2]->length;

    /*
     * Try mutex destroy
     */

    if (opt == (int)w_DESTROY) {
        ret = RemoveMutex(mutexName, nameLen);
        if (ret <= 0) {
            if (ret == -1) {
            notfound:
                Tcl_AppendResult(interp, "no such mutex \"", mutexName,
                                 "\"", NULL);
                return TCL_ERROR;
            } else {
                Tcl_AppendResult(interp, "mutex is in use", NULL);
                return TCL_ERROR;
            }
        }
        return TCL_OK;
    }

    /*
     * Try all other options
     */

    mutexPtr = GetMutex(mutexName, nameLen);
    if (mutexPtr == NULL) {
        goto notfound;
    }
    if (!IsReadWrite(mutexPtr)) {
        PutMutex(mutexPtr);
        Tcl_AppendResult(interp, "wrong mutex type, must be readwrite", NULL);
        return TCL_ERROR;
    }

    lockPtr = &mutexPtr->lock;
    rwPtr = (Sp_ReadWriteMutex*) lockPtr;

    switch ((enum options)opt) {
    case w_RLOCK:
        if (!Sp_ReadWriteMutexRLock(rwPtr)) {
            PutMutex(mutexPtr);
            Tcl_AppendResult(interp, "read-locking already write-locked mutex ",
                             "from the same thread", NULL);
            return TCL_ERROR;
        }
        break;
    case w_WLOCK:
        if (!Sp_ReadWriteMutexWLock(rwPtr)) {
            PutMutex(mutexPtr);
            Tcl_AppendResult(interp, "write-locking the same read-write "
                             "mutex twice from the same thread", NULL);
            return TCL_ERROR;
        }
        break;
    case w_UNLOCK:
        if (!Sp_ReadWriteMutexUnlock(rwPtr)) {
            PutMutex(mutexPtr);
            Tcl_AppendResult(interp, "mutex is not locked", NULL);
            return TCL_ERROR;
        }
        break;
    default:
        break;
    }

    PutMutex(mutexPtr);

    return TCL_OK;
}


/*
 *----------------------------------------------------------------------
 *
 * ThreadCondObjCmd --
 *
 *    This procedure is invoked to process "thread::cond" Tcl command.
 *    See the user documentation for details on what it does.
 *
 * Results:
 *    A standard Tcl result.
 *
 * Side effects:
 *    See the user documentation.
 *
 *----------------------------------------------------------------------
 */

static int
ThreadCondObjCmd(dummy, interp, objc, objv)
    ClientData dummy;                   /* Not used. */
    Tcl_Interp *interp;                 /* Current interpreter. */
    STRLEN_TYPE objc;                   /* Number of arguments. */
    Tcl_Obj *const objv[];              /* Argument objects. */
{
    int opt, ret, timeMsec = 0;
<<<<<<< HEAD
    STRLEN_TYPE nameLen;
=======
    size_t nameLen;
>>>>>>> 725f020c
    const char *condvName, *mutexName;
    SpMutex *mutexPtr;
    SpCondv *condvPtr;

    static const char *const cmdOpts[] = {
        "create", "destroy", "notify", "wait", NULL
    };
    enum options {
        c_CREATE, c_DESTROY, c_NOTIFY, c_WAIT
    };

    /*
     * Syntax:
     *
     *    thread::cond create
     *    thread::cond destroy <condHandle>
     *    thread::cond notify <condHandle>
     *    thread::cond wait <condHandle> <mutexHandle> ?timeout?
     */

    if (objc < 2) {
        Tcl_WrongNumArgs(interp, 1, objv, "option ?args?");
        return TCL_ERROR;
    }
    ret = Tcl_GetIndexFromObjStruct(interp, objv[1], cmdOpts, sizeof(char *), "option", 0, &opt);
    if (ret != TCL_OK) {
        return TCL_ERROR;
    }

    /*
     * Cover the "create" option since it needs no existing name.
     */

    if (opt == (int)c_CREATE) {
        Tcl_Obj *nameObj;
        if (objc > 2) {
            Tcl_WrongNumArgs(interp, 1, objv, "create");
            return TCL_ERROR;
        }
        condvPtr = (SpCondv*)ckalloc(sizeof(SpCondv));
        condvPtr->refcnt = 0;
        condvPtr->bucket = NULL;
        condvPtr->hentry = NULL;
        condvPtr->mutex  = NULL;
        condvPtr->cond   = NULL; /* Will be auto-initialized */

        nameObj = GetName(CONDVID, (void*)condvPtr);
        condvName = Tcl_GetString(nameObj);
        AddCondv(condvName, nameObj->length, condvPtr);
        Tcl_SetObjResult(interp, nameObj);
        return TCL_OK;
    }

    /*
     * All others require at least a valid handle.
     */

    if (objc < 3) {
        Tcl_WrongNumArgs(interp, 2, objv, "condHandle ?args?");
        return TCL_ERROR;
    }

    condvName = Tcl_GetString(objv[2]);
    nameLen = objv[2]->length;

    /*
     * Try variable destroy.
     */

    if (opt == (int)c_DESTROY) {
        ret = RemoveCondv(condvName, nameLen);
        if (ret <= 0) {
            if (ret == -1) {
            notfound:
                Tcl_AppendResult(interp, "no such condition variable \"",
                                 condvName, "\"", NULL);
                return TCL_ERROR;
            } else {
                Tcl_AppendResult(interp, "condition variable is in use", NULL);
                return TCL_ERROR;
            }
        }
        return TCL_OK;
    }

    /*
     * Try all other options
     */

    condvPtr = GetCondv(condvName, nameLen);
    if (condvPtr == NULL) {
        goto notfound;
    }

    switch ((enum options)opt) {
    case c_WAIT:

        /*
         * May improve the Tcl_ConditionWait() to report timeouts so we can
         * inform script programmer about this interesting fact. I think
         * there is still a place for something like Tcl_ConditionWaitEx()
         * or similar in the core.
         */

        if (objc < 4 || objc > 5) {
            PutCondv(condvPtr);
            Tcl_WrongNumArgs(interp, 2, objv, "condHandle mutexHandle ?timeout?");
            return TCL_ERROR;
        }
        if (objc == 5) {
            if (Tcl_GetIntFromObj(interp, objv[4], &timeMsec) != TCL_OK) {
                PutCondv(condvPtr);
                return TCL_ERROR;
            }
        }
        mutexName = Tcl_GetString(objv[3]);
        mutexPtr  = GetMutex(mutexName, objv[3]->length);
        if (mutexPtr == NULL) {
            PutCondv(condvPtr);
            Tcl_AppendResult(interp, "no such mutex \"",mutexName,"\"", NULL);
            return TCL_ERROR;
        }
        if (!IsExclusive(mutexPtr)
            || SpCondvWait(condvPtr, mutexPtr, timeMsec) == 0) {
            PutCondv(condvPtr);
            PutMutex(mutexPtr);
            Tcl_AppendResult(interp, "mutex not locked or wrong type", NULL);
            return TCL_ERROR;
        }
        PutMutex(mutexPtr);
        break;
    case c_NOTIFY:
        SpCondvNotify(condvPtr);
        break;
    default:
        break;
    }

    PutCondv(condvPtr);

    return TCL_OK;
}
/*
 *----------------------------------------------------------------------
 *
 * ThreadEvalObjCmd --
 *
 *    This procedure is invoked to process "thread::eval" Tcl command.
 *    See the user documentation for details on what it does.
 *
 * Results:
 *    A standard Tcl result.
 *
 * Side effects:
 *    See the user documentation.
 *
 *----------------------------------------------------------------------
 */

static int
ThreadEvalObjCmd(dummy, interp, objc, objv)
    ClientData dummy;                   /* Not used. */
    Tcl_Interp *interp;                 /* Current interpreter. */
    STRLEN_TYPE objc;                   /* Number of arguments. */
    Tcl_Obj *const objv[];              /* Argument objects. */
{
    int ret, optx, internal;
<<<<<<< HEAD
    STRLEN_TYPE nameLen;
=======
>>>>>>> 725f020c
    const char *mutexName;
    Tcl_Obj *scriptObj;
    SpMutex *mutexPtr = NULL;
    static Sp_RecursiveMutex evalMutex;

    /*
     * Syntax:
     *
     *     thread::eval ?-lock <mutexHandle>? arg ?arg ...?
     */

    if (objc < 2) {
      syntax:
        Tcl_WrongNumArgs(interp, 1, objv,
                         "?-lock <mutexHandle>? arg ?arg...?");
        return TCL_ERROR;
    }

    /*
     * Find out wether to use the internal (recursive) mutex
     * or external mutex given on the command line, and lock
     * the corresponding mutex immediately.
     *
     * We are using recursive internal mutex so we can easily
     * support the recursion w/o danger of deadlocking. If
     * however, user gives us an exclusive mutex, we will
     * throw error on attempt to recursively call us.
     */

    if (OPT_CMP(Tcl_GetString(objv[1]), "-lock") == 0) {
        internal = 1;
        optx = 1;
        Sp_RecursiveMutexLock(&evalMutex);
    } else {
        internal = 0;
        optx = 3;
        if ((objc - optx) < 1) {
            goto syntax;
        }
        mutexName = Tcl_GetString(objv[2]);
        mutexPtr  = GetMutex(mutexName, objv[2]->length);
        if (mutexPtr == NULL) {
            Tcl_AppendResult(interp, "no such mutex \"",mutexName,"\"", NULL);
            return TCL_ERROR;
        }
        if (IsReadWrite(mutexPtr)) {
            Tcl_AppendResult(interp, "wrong mutex type, must be exclusive "
                             "or recursive", NULL);
            return TCL_ERROR;
        }
        if (!SpMutexLock(mutexPtr)) {
            Tcl_AppendResult(interp, "locking the same exclusive mutex "
                             "twice from the same thread", NULL);
            return TCL_ERROR;
        }
    }

    objc -= optx;

    /*
     * Evaluate passed arguments as Tcl script. Note that
     * Tcl_EvalObjEx throws away the passed object by
     * doing an decrement reference count on it. This also
     * means we need not build object bytecode rep.
     */

    if (objc == 1) {
        scriptObj = Tcl_DuplicateObj(objv[optx]);
    } else {
        scriptObj = Tcl_ConcatObj(objc, objv + optx);
    }

    Tcl_IncrRefCount(scriptObj);
    ret = Tcl_EvalObjEx(interp, scriptObj, TCL_EVAL_DIRECT);
    Tcl_DecrRefCount(scriptObj);

    if (ret == TCL_ERROR) {
        char msg[32 + TCL_INTEGER_SPACE];
        /* Next line generates a Deprecation warning when compiled with Tcl 8.6.
         * See Tcl bug #3562640 */
        sprintf(msg, "\n    (\"eval\" body line %d)", Tcl_GetErrorLine(interp));
        Tcl_AppendObjToErrorInfo(interp, Tcl_NewStringObj(msg, TCL_STRLEN));
    }

    /*
     * Unlock the mutex.
     */

    if (internal) {
        Sp_RecursiveMutexUnlock(&evalMutex);
    } else {
        SpMutexUnlock(mutexPtr);
    }

    return ret;
}

/*
 *----------------------------------------------------------------------
 *
 * GetName --
 *
 *      Construct a Tcl name for the given sync primitive.
 *      The name is in the simple counted form: XidN
 *      where "X" designates the type of the primitive
 *      and "N" is a increasing integer.
 *
 * Results:
 *      Tcl string object with the constructed name.
 *
 * Side effects:
 *      None.
 *
 *----------------------------------------------------------------------
 */

static Tcl_Obj*
GetName(int type, void *addrPtr)
{
    char name[32];
    unsigned int id;
    static unsigned int idcounter;

    Tcl_MutexLock(&initMutex);
    id = idcounter++;
    Tcl_MutexUnlock(&initMutex);

    sprintf(name, "%cid%d", type, id);

    return Tcl_NewStringObj(name, -1);
}

/*
 *----------------------------------------------------------------------
 *
 * GetBucket --
 *
 *      Returns the bucket for the given name.
 *
 * Results:
 *      Pointer to the bucket.
 *
 * Side effects:
 *      None.
 *
 *----------------------------------------------------------------------
 */

static SpBucket*
GetBucket(int type, const char *name, size_t len)
{
    switch (type) {
    case SP_MUTEX: return &muxBuckets[GetHash(name, len)];
    case SP_CONDV: return &varBuckets[GetHash(name, len)];
    }

    return NULL; /* Never reached */
}

/*
 *----------------------------------------------------------------------
 *
 * GetAnyItem --
 *
 *      Retrieves the item structure from it's corresponding bucket.
 *
 * Results:
 *      Item pointer or NULL
 *
 * Side effects:
 *      Increment the item's ref count preventing it's deletion.
 *
 *----------------------------------------------------------------------
 */

static SpItem*
GetAnyItem(int type, const char *name, size_t len)
{
    SpItem *itemPtr = NULL;
    SpBucket *bucketPtr = GetBucket(type, name, len);
    Tcl_HashEntry *hashEntryPtr = NULL;

    Tcl_MutexLock(&bucketPtr->lock);
    hashEntryPtr = Tcl_FindHashEntry(&bucketPtr->handles, name);
    if (hashEntryPtr != (Tcl_HashEntry*)NULL) {
        itemPtr = (SpItem*)Tcl_GetHashValue(hashEntryPtr);
        itemPtr->refcnt++;
    }
    Tcl_MutexUnlock(&bucketPtr->lock);

    return itemPtr;
}

/*
 *----------------------------------------------------------------------
 *
 * PutAnyItem --
 *
 *      Current thread detaches from the item.
 *
 * Results:
 *      None.
 *
 * Side effects:
 *      Decrement item's ref count allowing for it's deletion
 *      and signalize any threads waiting to delete the item.
 *
 *----------------------------------------------------------------------
 */

static void
PutAnyItem(SpItem *itemPtr)
{
    Tcl_MutexLock(&itemPtr->bucket->lock);
    itemPtr->refcnt--;
    Tcl_ConditionNotify(&itemPtr->bucket->cond);
    Tcl_MutexUnlock(&itemPtr->bucket->lock);
}

/*
 *----------------------------------------------------------------------
 *
 * AddAnyItem --
 *
 *      Puts any item in the corresponding bucket.
 *
 * Results:
 *      None.
 *
 * Side effects:
 *      None.
 *
 *----------------------------------------------------------------------
 */

static void
AddAnyItem(int type, const char *handle, size_t len, SpItem *itemPtr)
{
    int new;
    SpBucket *bucketPtr = GetBucket(type, handle, len);
    Tcl_HashEntry *hashEntryPtr;

    Tcl_MutexLock(&bucketPtr->lock);

    hashEntryPtr = Tcl_CreateHashEntry(&bucketPtr->handles, handle, &new);
    Tcl_SetHashValue(hashEntryPtr, (ClientData)itemPtr);

    itemPtr->refcnt = 0;
    itemPtr->bucket = bucketPtr;
    itemPtr->hentry = hashEntryPtr;

    Tcl_MutexUnlock(&bucketPtr->lock);
}

/*
 *----------------------------------------------------------------------
 *
 * RemoveAnyItem --
 *
 *      Removes the item from it's bucket.
 *
 * Results:
 *      Item's pointer or NULL if none found.
 *
 * Side effects:
 *      None.
 *
 *----------------------------------------------------------------------
 */

static SpItem *
RemoveAnyItem(int type, const char *name, size_t len)
{
    SpItem *itemPtr = NULL;
    SpBucket *bucketPtr = GetBucket(type, name, len);
    Tcl_HashEntry *hashEntryPtr = NULL;

    Tcl_MutexLock(&bucketPtr->lock);
    hashEntryPtr = Tcl_FindHashEntry(&bucketPtr->handles, name);
    if (hashEntryPtr == (Tcl_HashEntry*)NULL) {
        Tcl_MutexUnlock(&bucketPtr->lock);
        return NULL;
    }
    itemPtr = (SpItem*)Tcl_GetHashValue(hashEntryPtr);
    Tcl_DeleteHashEntry(hashEntryPtr);
    while (itemPtr->refcnt > 0) {
        Tcl_ConditionWait(&bucketPtr->cond, &bucketPtr->lock, NULL);
    }
    Tcl_MutexUnlock(&bucketPtr->lock);

    return itemPtr;
}

/*
 *----------------------------------------------------------------------
 *
 * RemoveMutex --
 *
 *      Removes the mutex from it's bucket and finalizes it.
 *
 * Results:
 *      1 - mutex is finalized and removed
 *      0 - mutex is not finalized
 +     -1 - mutex is not found
 *
 * Side effects:
 *      None.
 *
 *----------------------------------------------------------------------
 */

static int
RemoveMutex(const char *name, size_t len)
{
    SpMutex *mutexPtr = GetMutex(name, len);
    if (mutexPtr == NULL) {
        return -1;
    }
    if (!SpMutexFinalize(mutexPtr)) {
        PutMutex(mutexPtr);
        return 0;
    }
    PutMutex(mutexPtr);
    RemoveAnyItem(SP_MUTEX, name, len);
    ckfree((char*)mutexPtr);

    return 1;
}

/*
 *----------------------------------------------------------------------
 *
 * RemoveCondv --
 *
 *      Removes the cond variable from it's bucket and finalizes it.
 *
 * Results:
 *      1 - variable is finalized and removed
 *      0 - variable is not finalized
 +     -1 - variable is not found
 *
 * Side effects:
 *      None.
 *
 *----------------------------------------------------------------------
 */

static int
RemoveCondv(const char *name, size_t len)
{
    SpCondv *condvPtr = GetCondv(name, len);
    if (condvPtr == NULL) {
        return -1;
    }
    if (!SpCondvFinalize(condvPtr)) {
        PutCondv(condvPtr);
        return 0;
    }
    PutCondv(condvPtr);
    RemoveAnyItem(SP_CONDV, name, len);
    ckfree((char*)condvPtr);

    return 1;
}

/*
 *----------------------------------------------------------------------
 *
 * Sp_Init --
 *
 *      Create commands in current interpreter.
 *
 * Results:
 *      Standard Tcl result.
 *
 * Side effects:
 *      Initializes shared hash table for storing sync primitive
 *      handles and pointers.
 *
 *----------------------------------------------------------------------
 */

int
Sp_Init (interp)
    Tcl_Interp *interp;                 /* Interp where to create cmds */
{
    SpBucket *bucketPtr;

    if (!initOnce) {
        Tcl_MutexLock(&initMutex);
        if (!initOnce) {
            int ii;
            for (ii = 0; ii < NUMSPBUCKETS; ii++) {
                bucketPtr = &muxBuckets[ii];
                memset(bucketPtr, 0, sizeof(SpBucket));
                Tcl_InitHashTable(&bucketPtr->handles, TCL_STRING_KEYS);
            }
            for (ii = 0; ii < NUMSPBUCKETS; ii++) {
                bucketPtr = &varBuckets[ii];
                memset(bucketPtr, 0, sizeof(SpBucket));
                Tcl_InitHashTable(&bucketPtr->handles, TCL_STRING_KEYS);
            }
            initOnce = 1;
        }
        Tcl_MutexUnlock(&initMutex);
    }

    TCL_CMD(interp, THREAD_CMD_PREFIX"::mutex",   ThreadMutexObjCmd);
    TCL_CMD(interp, THREAD_CMD_PREFIX"::rwmutex", ThreadRWMutexObjCmd);
    TCL_CMD(interp, THREAD_CMD_PREFIX"::cond",    ThreadCondObjCmd);
    TCL_CMD(interp, THREAD_CMD_PREFIX"::eval",    ThreadEvalObjCmd);

    return TCL_OK;
}

/*
 *----------------------------------------------------------------------
 *
 * SpMutexLock --
 *
 *      Locks the typed mutex.
 *
 * Results:
 *      1 - mutex is locked
 *      0 - mutex is not locked (pending deadlock?)
 *
 * Side effects:
 *      None.
 *
 *----------------------------------------------------------------------
 */

static int
SpMutexLock(SpMutex *mutexPtr)
{
    Sp_AnyMutex **lockPtr = &mutexPtr->lock;

    switch (mutexPtr->type) {
    case EMUTEXID:
        return Sp_ExclusiveMutexLock((Sp_ExclusiveMutex*)lockPtr);
        break;
    case RMUTEXID:
        return Sp_RecursiveMutexLock((Sp_RecursiveMutex*)lockPtr);
        break;
    }

    return 0;
}

/*
 *----------------------------------------------------------------------
 *
 * SpMutexUnlock --
 *
 *      Unlocks the typed mutex.
 *
 * Results:
 *      1 - mutex is unlocked
 *      0 - mutex was not locked
 *
 * Side effects:
 *      None.
 *
 *----------------------------------------------------------------------
 */

static int
SpMutexUnlock(SpMutex *mutexPtr)
{
    Sp_AnyMutex **lockPtr = &mutexPtr->lock;

    switch (mutexPtr->type) {
    case EMUTEXID:
        return Sp_ExclusiveMutexUnlock((Sp_ExclusiveMutex*)lockPtr);
        break;
    case RMUTEXID:
        return Sp_RecursiveMutexUnlock((Sp_RecursiveMutex*)lockPtr);
        break;
    }

    return 0;
}

/*
 *----------------------------------------------------------------------
 *
 * SpMutexFinalize --
 *
 *      Finalizes the typed mutex. This should never be called without
 *      some external mutex protection.
 *
 * Results:
 *      1 - mutex is finalized
 *      0 - mutex is still in use
 *
 * Side effects:
 *      None.
 *
 *----------------------------------------------------------------------
 */

static int
SpMutexFinalize(SpMutex *mutexPtr)
{
    Sp_AnyMutex **lockPtr = &mutexPtr->lock;

    if (AnyMutexIsLocked((Sp_AnyMutex*)mutexPtr->lock, (Tcl_ThreadId)0)) {
        return 0;
    }

    /*
     * At this point, the mutex could be locked again, hence it
     * is important never to call this function unprotected.
     */

    switch (mutexPtr->type) {
    case EMUTEXID:
        Sp_ExclusiveMutexFinalize((Sp_ExclusiveMutex*)lockPtr);
        break;
    case RMUTEXID:
        Sp_RecursiveMutexFinalize((Sp_RecursiveMutex*)lockPtr);
        break;
    case WMUTEXID:
        Sp_ReadWriteMutexFinalize((Sp_ReadWriteMutex*)lockPtr);
        break;
    default:
        break;
    }

    return 1;
}

/*
 *----------------------------------------------------------------------
 *
 * SpCondvWait --
 *
 *      Waits on the condition variable.
 *
 * Results:
 *      1 - wait ok
 *      0 - not waited as mutex is not locked in the same thread
 *
 * Side effects:
 *      None.
 *
 *----------------------------------------------------------------------
 */

static int
SpCondvWait(SpCondv *condvPtr, SpMutex *mutexPtr, int msec)
{
	Sp_AnyMutex **lock = &mutexPtr->lock;
    Sp_ExclusiveMutex_ *emPtr = *(Sp_ExclusiveMutex_**)lock;
    Tcl_Time waitTime, *wt = NULL;
    Tcl_ThreadId threadId = Tcl_GetCurrentThread();

    if (msec > 0) {
        wt = &waitTime;
        wt->sec  = (msec/1000);
        wt->usec = (msec%1000) * 1000;
    }
    if (!AnyMutexIsLocked((Sp_AnyMutex*)mutexPtr->lock, threadId)) {
        return 0; /* Mutex not locked by the current thread */
    }

    /*
     * It is safe to operate on mutex struct because caller
     * is holding the emPtr->mutex locked before we enter
     * the Tcl_ConditionWait and after we return out of it.
     */

    condvPtr->mutex = mutexPtr;

    emPtr->owner = (Tcl_ThreadId)0;
    emPtr->lockcount = 0;

    Tcl_ConditionWait(&condvPtr->cond, &emPtr->mutex, wt);

    emPtr->owner = threadId;
    emPtr->lockcount = 1;

    condvPtr->mutex = NULL;

    return 1;
}

/*
 *----------------------------------------------------------------------
 *
 * SpCondvNotify --
 *
 *      Signalizes the condition variable.
 *
 * Results:
 *      None.
 *
 * Side effects:
 *      None.
 *
 *----------------------------------------------------------------------
 */

static void
SpCondvNotify(SpCondv *condvPtr)
{
    if (condvPtr->cond) {
        Tcl_ConditionNotify(&condvPtr->cond);
    }
}

/*
 *----------------------------------------------------------------------
 *
 * SpCondvFinalize --
 *
 *      Finalizes the condition variable.
 *
 * Results:
 *      1 - variable is finalized
 *      0 - variable is in use
 *
 * Side effects:
 *      None.
 *
 *----------------------------------------------------------------------
 */

static int
SpCondvFinalize(SpCondv *condvPtr)
{
    if (condvPtr->mutex != NULL) {
        return 0; /* Somebody is waiting on the variable */
    }

    if (condvPtr->cond) {
        Tcl_ConditionFinalize(&condvPtr->cond);
    }

    return 1;
}

/*
 *----------------------------------------------------------------------
 *
 * Sp_ExclusiveMutexLock --
 *
 *      Locks the exclusive mutex.
 *
 * Results:
 *      1 - mutex is locked
 *      0 - mutex is not locked; same thread tries to locks twice
 *
 * Side effects:
 *      None.
 *
 *----------------------------------------------------------------------
 */

int
Sp_ExclusiveMutexLock(Sp_ExclusiveMutex *muxPtr)
{
    Sp_ExclusiveMutex_ *emPtr;
    Tcl_ThreadId thisThread = Tcl_GetCurrentThread();

    /*
     * Allocate the mutex structure on first access
     */

    if (*muxPtr == (Sp_ExclusiveMutex_*)0) {
        Tcl_MutexLock(&initMutex);
        if (*muxPtr == (Sp_ExclusiveMutex_*)0) {
            *muxPtr = (Sp_ExclusiveMutex_*)
                ckalloc(sizeof(Sp_ExclusiveMutex_));
            memset(*muxPtr, 0, sizeof(Sp_ExclusiveMutex_));
        }
        Tcl_MutexUnlock(&initMutex);
    }

    /*
     * Try locking if not currently locked by anybody.
     */

    emPtr = *(Sp_ExclusiveMutex_**)muxPtr;
    Tcl_MutexLock(&emPtr->lock);
    if (emPtr->lockcount && emPtr->owner == thisThread) {
        Tcl_MutexUnlock(&emPtr->lock);
        return 0; /* Already locked by the same thread */
    }
    Tcl_MutexUnlock(&emPtr->lock);

    /*
     * Many threads can come to this point.
     * Only one will succeed locking the
     * mutex. Others will block...
     */

    Tcl_MutexLock(&emPtr->mutex);

    Tcl_MutexLock(&emPtr->lock);
    emPtr->owner = thisThread;
    emPtr->lockcount = 1;
    Tcl_MutexUnlock(&emPtr->lock);

    return 1;
}

/*
 *----------------------------------------------------------------------
 *
 * Sp_ExclusiveMutexIsLocked --
 *
 *      Checks wether the mutex is locked or not.
 *
 * Results:
 *      1 - mutex is locked
 *      0 - mutex is not locked
 *
 * Side effects:
 *      None.
 *
 *----------------------------------------------------------------------
 */

int
Sp_ExclusiveMutexIsLocked(Sp_ExclusiveMutex *muxPtr)
{
    return AnyMutexIsLocked((Sp_AnyMutex*)*muxPtr, (Tcl_ThreadId)0);
}

/*
 *----------------------------------------------------------------------
 *
 * Sp_ExclusiveMutexUnlock --
 *
 *      Unlock the exclusive mutex.
 *
 * Results:
 *      1 - mutex is unlocked
 ?      0 - mutex was never locked
 *
 * Side effects:
 *      None.
 *
 *----------------------------------------------------------------------
 */

int
Sp_ExclusiveMutexUnlock(Sp_ExclusiveMutex *muxPtr)
{
    Sp_ExclusiveMutex_ *emPtr;

    if (*muxPtr == (Sp_ExclusiveMutex_*)0) {
        return 0; /* Never locked before */
    }

    emPtr = *(Sp_ExclusiveMutex_**)muxPtr;

    Tcl_MutexLock(&emPtr->lock);
    if (emPtr->lockcount == 0) {
        Tcl_MutexUnlock(&emPtr->lock);
        return 0; /* Not locked */
    }
    emPtr->owner = (Tcl_ThreadId)0;
    emPtr->lockcount = 0;
    Tcl_MutexUnlock(&emPtr->lock);

    /*
     * Only one thread should be able
     * to come to this point and unlock...
     */

    Tcl_MutexUnlock(&emPtr->mutex);

    return 1;
}

/*
 *----------------------------------------------------------------------
 *
 * Sp_ExclusiveMutexFinalize --
 *
 *      Finalize the exclusive mutex. It is not safe for two or
 *      more threads to finalize the mutex at the same time.
 *
 * Results:
 *      None.
 *
 * Side effects:
 *      Mutex is destroyed.
 *
 *----------------------------------------------------------------------
 */

void
Sp_ExclusiveMutexFinalize(Sp_ExclusiveMutex *muxPtr)
{
    if (*muxPtr != (Sp_ExclusiveMutex_*)0) {
        Sp_ExclusiveMutex_ *emPtr = *(Sp_ExclusiveMutex_**)muxPtr;
        if (emPtr->lock) {
            Tcl_MutexFinalize(&emPtr->lock);
        }
        if (emPtr->mutex) {
            Tcl_MutexFinalize(&emPtr->mutex);
        }
        ckfree((char*)*muxPtr);
    }
}

/*
 *----------------------------------------------------------------------
 *
 * Sp_RecursiveMutexLock --
 *
 *      Locks the recursive mutex.
 *
 * Results:
 *      1 - mutex is locked (as it always should be)
 *
 * Side effects:
 *      None.
 *
 *----------------------------------------------------------------------
 */

int
Sp_RecursiveMutexLock(Sp_RecursiveMutex *muxPtr)
{
    Sp_RecursiveMutex_ *rmPtr;
    Tcl_ThreadId thisThread = Tcl_GetCurrentThread();

    /*
     * Allocate the mutex structure on first access
     */

    if (*muxPtr == (Sp_RecursiveMutex_*)0) {
        Tcl_MutexLock(&initMutex);
        if (*muxPtr == (Sp_RecursiveMutex_*)0) {
            *muxPtr = (Sp_RecursiveMutex_*)
                ckalloc(sizeof(Sp_RecursiveMutex_));
            memset(*muxPtr, 0, sizeof(Sp_RecursiveMutex_));
        }
        Tcl_MutexUnlock(&initMutex);
    }

    rmPtr = *(Sp_RecursiveMutex_**)muxPtr;
    Tcl_MutexLock(&rmPtr->lock);

    if (rmPtr->owner == thisThread) {
        /*
         * We are already holding the mutex
         * so just count one more lock.
         */
    	rmPtr->lockcount++;
    } else {
    	if (rmPtr->owner == (Tcl_ThreadId)0) {
            /*
             * Nobody holds the mutex, we do now.
             */
    		rmPtr->owner = thisThread;
    		rmPtr->lockcount = 1;
    	} else {
            /*
             * Somebody else holds the mutex; wait.
             */
    		while (1) {
                Tcl_ConditionWait(&rmPtr->cond, &rmPtr->lock, NULL);
    			if (rmPtr->owner == (Tcl_ThreadId)0) {
    				rmPtr->owner = thisThread;
    				rmPtr->lockcount = 1;
    				break;
    			}
    		}
    	}
    }

    Tcl_MutexUnlock(&rmPtr->lock);

    return 1;
}

/*
 *----------------------------------------------------------------------
 *
 * Sp_RecursiveMutexIsLocked --
 *
 *      Checks wether the mutex is locked or not.
 *
 * Results:
 *      1 - mutex is locked
 *      0 - mutex is not locked
 *
 * Side effects:
 *      None.
 *
 *----------------------------------------------------------------------
 */

int
Sp_RecursiveMutexIsLocked(Sp_RecursiveMutex *muxPtr)
{
    return AnyMutexIsLocked((Sp_AnyMutex*)*muxPtr, (Tcl_ThreadId)0);
}

/*
 *----------------------------------------------------------------------
 *
 * Sp_RecursiveMutexUnlock --
 *
 *      Unlock the recursive mutex.
 *
 * Results:
 *      1 - mutex unlocked
 *      0 - mutex never locked
 *
 * Side effects:
 *      None.
 *
 *----------------------------------------------------------------------
 */

int
Sp_RecursiveMutexUnlock(Sp_RecursiveMutex *muxPtr)
{
    Sp_RecursiveMutex_ *rmPtr;

    if (*muxPtr == (Sp_RecursiveMutex_*)0) {
        return 0; /* Never locked before */
    }

    rmPtr = *(Sp_RecursiveMutex_**)muxPtr;
    Tcl_MutexLock(&rmPtr->lock);
    if (rmPtr->lockcount == 0) {
        Tcl_MutexUnlock(&rmPtr->lock);
        return 0; /* Not locked now */
    }
    if (--rmPtr->lockcount <= 0) {
        rmPtr->lockcount = 0;
        rmPtr->owner = (Tcl_ThreadId)0;
        if (rmPtr->cond) {
            Tcl_ConditionNotify(&rmPtr->cond);
        }
    }
    Tcl_MutexUnlock(&rmPtr->lock);

    return 1;
}

/*
 *----------------------------------------------------------------------
 *
 * Sp_RecursiveMutexFinalize --
 *
 *      Finalize the recursive mutex. It is not safe for two or
 *      more threads to finalize the mutex at the same time.
 *
 * Results:
 *      None.
 *
 * Side effects:
 *      Mutex is destroyed.
 *
 *----------------------------------------------------------------------
 */

void
Sp_RecursiveMutexFinalize(Sp_RecursiveMutex *muxPtr)
{
    if (*muxPtr != (Sp_RecursiveMutex_*)0) {
        Sp_RecursiveMutex_ *rmPtr = *(Sp_RecursiveMutex_**)muxPtr;
        if (rmPtr->lock) {
            Tcl_MutexFinalize(&rmPtr->lock);
        }
        if (rmPtr->cond) {
            Tcl_ConditionFinalize(&rmPtr->cond);
        }
        ckfree((char*)*muxPtr);
    }
}

/*
 *----------------------------------------------------------------------
 *
 * Sp_ReadWriteMutexRLock --
 *
 *      Read-locks the reader/writer mutex.
 *
 * Results:
 *      1 - mutex is locked
 *      0 - mutex is not locked as we already hold the write lock
 *
 * Side effects:
 *      None.
 *
 *----------------------------------------------------------------------
 */

int
Sp_ReadWriteMutexRLock(Sp_ReadWriteMutex *muxPtr)
{
    Sp_ReadWriteMutex_ *rwPtr;
    Tcl_ThreadId thisThread = Tcl_GetCurrentThread();

    /*
     * Allocate the mutex structure on first access
     */

    if (*muxPtr == (Sp_ReadWriteMutex_*)0) {
        Tcl_MutexLock(&initMutex);
        if (*muxPtr == (Sp_ReadWriteMutex_*)0) {
            *muxPtr = (Sp_ReadWriteMutex_*)
                ckalloc(sizeof(Sp_ReadWriteMutex_));
            memset(*muxPtr, 0, sizeof(Sp_ReadWriteMutex_));
        }
        Tcl_MutexUnlock(&initMutex);
    }

    rwPtr = *(Sp_ReadWriteMutex_**)muxPtr;
    Tcl_MutexLock(&rwPtr->lock);
    if (rwPtr->lockcount == -1 && rwPtr->owner == thisThread) {
        Tcl_MutexUnlock(&rwPtr->lock);
        return 0; /* We already hold the write lock */
    }
    while (rwPtr->lockcount < 0) {
        rwPtr->numrd++;
        Tcl_ConditionWait(&rwPtr->rcond, &rwPtr->lock, NULL);
        rwPtr->numrd--;
    }
    rwPtr->lockcount++;
    rwPtr->owner = (Tcl_ThreadId)0; /* Many threads can read-lock */
    Tcl_MutexUnlock(&rwPtr->lock);

    return 1;
}

/*
 *----------------------------------------------------------------------
 *
 * Sp_ReadWriteMutexWLock --
 *
 *      Write-locks the reader/writer mutex.
 *
 * Results:
 *      1 - mutex is locked
 *      0 - same thread attempts to write-lock the mutex twice
 *
 * Side effects:
 *      None.
 *
 *----------------------------------------------------------------------
 */

int
Sp_ReadWriteMutexWLock(Sp_ReadWriteMutex *muxPtr)
{
    Sp_ReadWriteMutex_ *rwPtr;
    Tcl_ThreadId thisThread = Tcl_GetCurrentThread();

    /*
     * Allocate the mutex structure on first access
     */

    if (*muxPtr == (Sp_ReadWriteMutex_*)0) {
        Tcl_MutexLock(&initMutex);
        if (*muxPtr == (Sp_ReadWriteMutex_*)0) {
            *muxPtr = (Sp_ReadWriteMutex_*)
                ckalloc(sizeof(Sp_ReadWriteMutex_));
            memset(*muxPtr, 0, sizeof(Sp_ReadWriteMutex_));
        }
        Tcl_MutexUnlock(&initMutex);
    }

    rwPtr = *(Sp_ReadWriteMutex_**)muxPtr;
    Tcl_MutexLock(&rwPtr->lock);
    if (rwPtr->owner == thisThread && rwPtr->lockcount == -1) {
        Tcl_MutexUnlock(&rwPtr->lock);
        return 0; /* The same thread attempts to write-lock again */
    }
    while (rwPtr->lockcount != 0) {
        rwPtr->numwr++;
        Tcl_ConditionWait(&rwPtr->wcond, &rwPtr->lock, NULL);
        rwPtr->numwr--;
    }
    rwPtr->lockcount = -1;     /* This designates the sole writer */
    rwPtr->owner = thisThread; /* which is our current thread     */
    Tcl_MutexUnlock(&rwPtr->lock);

    return 1;
}

/*
 *----------------------------------------------------------------------
 *
 * Sp_ReadWriteMutexIsLocked --
 *
 *      Checks wether the mutex is locked or not.
 *
 * Results:
 *      1 - mutex is locked
 *      0 - mutex is not locked
 *
 * Side effects:
 *      None.
 *
 *----------------------------------------------------------------------
 */

int
Sp_ReadWriteMutexIsLocked(Sp_ReadWriteMutex *muxPtr)
{
    return AnyMutexIsLocked((Sp_AnyMutex*)*muxPtr, (Tcl_ThreadId)0);
}

/*
 *----------------------------------------------------------------------
 *
 * Sp_ReadWriteMutexUnlock --
 *
 *      Unlock the reader/writer mutex.
 *
 * Results:
 *      None.
 *
 * Side effects:
 *
 *----------------------------------------------------------------------
 */

int
Sp_ReadWriteMutexUnlock(Sp_ReadWriteMutex *muxPtr)
{
    Sp_ReadWriteMutex_ *rwPtr;

    if (*muxPtr == (Sp_ReadWriteMutex_*)0) {
        return 0; /* Never locked before */
    }

    rwPtr = *(Sp_ReadWriteMutex_**)muxPtr;
    Tcl_MutexLock(&rwPtr->lock);
    if (rwPtr->lockcount == 0) {
        Tcl_MutexUnlock(&rwPtr->lock);
        return 0; /* Not locked now */
    }
    if (--rwPtr->lockcount <= 0) {
        rwPtr->lockcount = 0;
        rwPtr->owner = (Tcl_ThreadId)0;
    }
    if (rwPtr->numwr) {
        Tcl_ConditionNotify(&rwPtr->wcond);
    } else if (rwPtr->numrd) {
        Tcl_ConditionNotify(&rwPtr->rcond);
    }

    Tcl_MutexUnlock(&rwPtr->lock);

    return 1;
}

/*
 *----------------------------------------------------------------------
 *
 * Sp_ReadWriteMutexFinalize --
 *
 *      Finalize the reader/writer mutex. It is not safe for two or
 *      more threads to finalize the mutex at the same time.
 *
 * Results:
 *      None.
 *
 * Side effects:
 *      Mutex is destroyed.
 *
 *----------------------------------------------------------------------
 */

void
Sp_ReadWriteMutexFinalize(Sp_ReadWriteMutex *muxPtr)
{
    if (*muxPtr != (Sp_ReadWriteMutex_*)0) {
        Sp_ReadWriteMutex_ *rwPtr = *(Sp_ReadWriteMutex_**)muxPtr;
        if (rwPtr->lock) {
            Tcl_MutexFinalize(&rwPtr->lock);
        }
        if (rwPtr->rcond) {
            Tcl_ConditionFinalize(&rwPtr->rcond);
        }
        if (rwPtr->wcond) {
            Tcl_ConditionFinalize(&rwPtr->wcond);
        }
        ckfree((char*)*muxPtr);
    }
}

/*
 *----------------------------------------------------------------------
 *
 * AnyMutexIsLocked --
 *
 *      Checks wether the mutex is locked. If optional threadId
 *      is given (i.e. != 0) it checks if the given thread also
 *      holds the lock.
 *
 * Results:
 *      1 - mutex is locked (optionally by the given thread)
 *      0 - mutex is not locked (optionally by the given thread)
 *
 * Side effects:
 *      None.
 *
 *----------------------------------------------------------------------
 */
static int
AnyMutexIsLocked(Sp_AnyMutex *mPtr, Tcl_ThreadId threadId)
{
    int locked = 0;

    if (mPtr != NULL) {
        Tcl_MutexLock(&mPtr->lock);
        locked = mPtr->lockcount != 0;
        if (locked && threadId != (Tcl_ThreadId)0) {
            locked = mPtr->owner == threadId;
        }
        Tcl_MutexUnlock(&mPtr->lock);
    }

    return locked;
}


/* EOF $RCSfile: threadSpCmd.c,v $ */

/* Emacs Setup Variables */
/* Local Variables:      */
/* mode: C               */
/* indent-tabs-mode: nil */
/* c-basic-offset: 4     */
/* End:                  */<|MERGE_RESOLUTION|>--- conflicted
+++ resolved
@@ -184,11 +184,7 @@
     Tcl_Obj *const objv[];              /* Argument objects. */
 {
     int opt, ret;
-<<<<<<< HEAD
-    STRLEN_TYPE nameLen;
-=======
     size_t nameLen;
->>>>>>> 725f020c
     const char *mutexName;
     char type;
     SpMutex *mutexPtr;
@@ -365,11 +361,7 @@
     Tcl_Obj *const objv[];              /* Argument objects. */
 {
     int opt, ret;
-<<<<<<< HEAD
-    STRLEN_TYPE nameLen;
-=======
     size_t nameLen;
->>>>>>> 725f020c
     const char *mutexName;
     SpMutex *mutexPtr;
     Sp_ReadWriteMutex *rwPtr;
@@ -534,11 +526,7 @@
     Tcl_Obj *const objv[];              /* Argument objects. */
 {
     int opt, ret, timeMsec = 0;
-<<<<<<< HEAD
-    STRLEN_TYPE nameLen;
-=======
     size_t nameLen;
->>>>>>> 725f020c
     const char *condvName, *mutexName;
     SpMutex *mutexPtr;
     SpCondv *condvPtr;
@@ -706,10 +694,6 @@
     Tcl_Obj *const objv[];              /* Argument objects. */
 {
     int ret, optx, internal;
-<<<<<<< HEAD
-    STRLEN_TYPE nameLen;
-=======
->>>>>>> 725f020c
     const char *mutexName;
     Tcl_Obj *scriptObj;
     SpMutex *mutexPtr = NULL;
