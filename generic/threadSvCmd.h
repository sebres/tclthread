/*
 * This is the header file for the module that implements shared variables.
 * for protected multithreaded access.
 *
 * Copyright (c) 2002 by Zoran Vasiljevic.
 *
 * See the file "license.txt" for information on usage and redistribution
 * of this file, and for a DISCLAIMER OF ALL WARRANTIES.
 * ---------------------------------------------------------------------------
 */

#ifndef _SV_H_
#define _SV_H_

#include <tcl.h>
#include <ctype.h>
#include <string.h>

#include "tclThreadInt.h"
#include "threadSpCmd.h" /* For recursive locks */

/*
 * Uncomment following line to get command-line
 * compatibility with AOLserver nsv_* commands
 */

/* #define NSV_COMPAT 1 */

/*
 * Uncomment following line to force command-line
 * compatibility with older thread::sv_ commands.
 */

/* #define OLD_COMPAT 1 */

#ifdef NSV_COMPAT
# define TSV_CMD2_PREFIX "nsv_"  /* Compatiblity prefix for NaviServer/AOLserver */
#else
# define TSV_CMD2_PREFIX "sv_"   /* Regular command prefix for NaviServer/AOLserver */
#endif
#ifdef OLD_COMPAT
# define TSV_CMD_PREFIX "thread::sv_" /* Old command prefix for Tcl */
#else
# define TSV_CMD_PREFIX "tsv::" /* Regular command prefix for Tcl */
#endif

/*
 * Used when creating arrays/variables
 */

#define FLAGS_CREATEARRAY  1   /* Create the array in bucket if none found */
#define FLAGS_NOERRMSG     2   /* Do not format error message */
#define FLAGS_CREATEVAR    4   /* Create the array variable if none found */

/*
 * Macros for handling locking and unlocking
 */
#define LOCK_BUCKET(a)      Sp_RecursiveMutexLock(&(a)->lock)
#define UNLOCK_BUCKET(a)    Sp_RecursiveMutexUnlock(&(a)->lock)

#define LOCK_CONTAINER(a)   Sp_RecursiveMutexLock(&(a)->bucketPtr->lock)
#define UNLOCK_CONTAINER(a) Sp_RecursiveMutexUnlock(&(a)->bucketPtr->lock)

/*
 * This is named synetrically to LockArray as function
 * rather than as a macro just to improve readability.
 */

#define UnlockArray(a) UNLOCK_CONTAINER(a)

/*
 * Mode for Sv_PutContainer, so it knows what
 * happened with the embedded shared object.
 */

#define SV_UNCHANGED       0   /* Object has not been modified */
#define SV_CHANGED         1   /* Object has been modified */
#define SV_ERROR          -1   /* Object may be in incosistent state */

/*
 * Definitions of functions implementing simple key/value
 * persistent storage for shared variable arrays.
 */

typedef ClientData (ps_open_proc)(const char*);

<<<<<<< HEAD
typedef int (ps_get_proc)   (ClientData, const char*, char**, STRLEN_TYPE *);
typedef int (ps_put_proc)   (ClientData, const char*, char*, STRLEN_TYPE );
typedef int (ps_first_proc) (ClientData, char**, char**, STRLEN_TYPE *);
typedef int (ps_next_proc)  (ClientData, char**, char**, STRLEN_TYPE *);
=======
typedef int (ps_get_proc)   (ClientData, const char*, char**, size_t*);
typedef int (ps_put_proc)   (ClientData, const char*, char*, size_t);
typedef int (ps_first_proc) (ClientData, char**, char**, size_t*);
typedef int (ps_next_proc)  (ClientData, char**, char**, size_t*);
>>>>>>> a89ad352
typedef int (ps_delete_proc)(ClientData, const char*);
typedef int (ps_close_proc) (ClientData);
typedef void(ps_free_proc)  (void*);

typedef const char* (ps_geterr_proc)(ClientData);

/*
 * This structure maintains a bunch of pointers to functions implementing
 * the simple persistence layer for the shared variable arrays.
 */

typedef struct PsStore {
    const char *type;          /* Type identifier of the persistent storage */
    ClientData psHandle;       /* Handle to the opened storage */
    ps_open_proc   *psOpen;    /* Function to open the persistent key store */
    ps_get_proc    *psGet;     /* Function to retrieve value bound to key */
    ps_put_proc    *psPut;     /* Function to store user key and value */
    ps_first_proc  *psFirst;   /* Function to retrieve the first key/value */
    ps_next_proc   *psNext;    /* Function to retrieve the next key/value */
    ps_delete_proc *psDelete;  /* Function to delete user key and value */
    ps_close_proc  *psClose;   /* Function to close the persistent store */
    ps_free_proc   *psFree;    /* Fuction to free allocated memory */
    ps_geterr_proc *psError;   /* Function to return last store error */
    struct PsStore *nextPtr;   /* For linking into linked lists */
} PsStore;

/*
 * The following structure defines a collection of arrays.
 * Only the arrays within a given bucket share a lock,
 * allowing for more concurency.
 */

typedef struct Bucket {
    Sp_RecursiveMutex lock;    /* */
    Tcl_HashTable arrays;      /* Hash table of all arrays in bucket */
    Tcl_HashTable handles;     /* Hash table of given-out handles in bucket */
    struct Container *freeCt;  /* List of free Tcl-object containers */
} Bucket;

/*
 * The following structure maintains the context for each variable array.
 */

typedef struct Array {
    char *bindAddr;            /* Array is bound to this address */
    PsStore *psPtr;            /* Persistent storage functions */
    Bucket *bucketPtr;         /* Array bucket. */
    Tcl_HashEntry *entryPtr;   /* Entry in bucket array table. */
    Tcl_HashEntry *handlePtr;  /* Entry in handles table */
    Tcl_HashTable vars;        /* Table of variables. */
} Array;

/*
 * The object container for Tcl-objects stored within shared arrays.
 */

typedef struct Container {
    Bucket *bucketPtr;         /* Bucket holding the array below */
    Array *arrayPtr;           /* Array with the object container*/
    Tcl_HashEntry *entryPtr;   /* Entry in array table. */
    Tcl_HashEntry *handlePtr;  /* Entry in handles table */
    Tcl_Obj *tclObj;           /* Tcl object to hold shared values */
    int epoch;                 /* Track object changes */
    char *chunkAddr;           /* Address of one chunk of object containers */
    struct Container *nextPtr; /* Next object container in the free list */
    int aolSpecial;
} Container;

/*
 * Structure for generating command names in Tcl
 */

typedef struct SvCmdInfo {
    char *name;                 /* The short name of the command */
    char *cmdName;              /* Real (rewritten) name of the command */
    char *cmdName2;             /* Real AOL (rewritten) name of the command */
    Tcl_ObjCmdProc *objProcPtr; /* The object-based command procedure */
    Tcl_CmdDeleteProc *delProcPtr; /* Pointer to command delete function */
    struct SvCmdInfo *nextPtr;  /* Next in chain of registered commands */
    int aolSpecial;
} SvCmdInfo;

/*
 * Structure for registering special object duplicator functions.
 * Reason for this is that even some regular Tcl duplicators
 * produce shallow instead of proper deep copies of the object.
 * While this is considered to be ok in single-threaded apps,
 * a multithreaded app could have problems when accessing objects
 * which live in (i.e. are accessed from) different interpreters.
 * So, for each object type which should be stored in shared object
 * pools, we must assure that the object is copied properly.
 */

typedef struct RegType {
    const Tcl_ObjType *typePtr;       /* Type of the registered object */
    Tcl_DupInternalRepProc *dupIntRepProc; /* Special deep-copy duper */
    struct RegType *nextPtr;    /* Next in chain of registered types */
} RegType;

/*
 * Limited API functions
 */

MODULE_SCOPE void
Sv_RegisterCommand(const char*,Tcl_ObjCmdProc*,Tcl_CmdDeleteProc*, int);

MODULE_SCOPE void
Sv_RegisterObjType(const Tcl_ObjType*, Tcl_DupInternalRepProc*);

MODULE_SCOPE void
Sv_RegisterPsStore(const PsStore*);

MODULE_SCOPE int
Sv_GetContainer(Tcl_Interp*,int,Tcl_Obj*const objv[],Container**,int*,int);

MODULE_SCOPE int
Sv_PutContainer(Tcl_Interp*, Container*, int);

/*
 * Private version of Tcl_DuplicateObj which takes care about
 * copying objects when loaded to and retrieved from shared array.
 */

MODULE_SCOPE Tcl_Obj* Sv_DuplicateObj(Tcl_Obj*);

#endif /* _SV_H_ */

/* EOF $RCSfile: threadSvCmd.h,v $ */

/* Emacs Setup Variables */
/* Local Variables:      */
/* mode: C               */
/* indent-tabs-mode: nil */
/* c-basic-offset: 4     */
/* End:                  */
<|MERGE_RESOLUTION|>--- conflicted
+++ resolved
@@ -84,17 +84,10 @@
 
 typedef ClientData (ps_open_proc)(const char*);
 
-<<<<<<< HEAD
-typedef int (ps_get_proc)   (ClientData, const char*, char**, STRLEN_TYPE *);
-typedef int (ps_put_proc)   (ClientData, const char*, char*, STRLEN_TYPE );
-typedef int (ps_first_proc) (ClientData, char**, char**, STRLEN_TYPE *);
-typedef int (ps_next_proc)  (ClientData, char**, char**, STRLEN_TYPE *);
-=======
 typedef int (ps_get_proc)   (ClientData, const char*, char**, size_t*);
 typedef int (ps_put_proc)   (ClientData, const char*, char*, size_t);
 typedef int (ps_first_proc) (ClientData, char**, char**, size_t*);
 typedef int (ps_next_proc)  (ClientData, char**, char**, size_t*);
->>>>>>> a89ad352
 typedef int (ps_delete_proc)(ClientData, const char*);
 typedef int (ps_close_proc) (ClientData);
 typedef void(ps_free_proc)  (void*);
