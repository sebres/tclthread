/*
 * threadCmd.c --
 *
 * This file implements the Tcl thread commands that allow script
 * level access to threading. It will not load into a core that was
 * not compiled for thread support.
 *
 * See http://www.tcl.tk/doc/howto/thread_model.html
 *
 * Some of this code is based on work done by Richard Hipp on behalf of
 * Conservation Through Innovation, Limited, with their permission.
 *
 * Copyright (c) 1998 by Sun Microsystems, Inc.
 * Copyright (c) 1999,2000 by Scriptics Corporation.
 * Copyright (c) 2002 by Zoran Vasiljevic.
 *
 * See the file "license.terms" for information on usage and redistribution
 * of this file, and for a DISCLAIMER OF ALL WARRANTIES.
 * ----------------------------------------------------------------------------
 */

#include "tclThreadInt.h"

#ifdef NS_AOLSERVER
# include "aolstub.cpp"
#endif

/*
 * Access to the list of threads and to the thread send results
 * (defined below) is guarded by this mutex.
 */

TCL_DECLARE_MUTEX(threadMutex)

/*
 * Each thread has an single instance of the following structure. There
 * is one instance of this structure per thread even if that thread contains
 * multiple interpreters. The interpreter identified by this structure is
 * the main interpreter for the thread. The main interpreter is the one that
 * will process any messages received by a thread. Any interpreter can send
 * messages but only the main interpreter can receive them, unless you're
 * not doing asynchronous script backfiring. In such cases the caller might
 * signal the thread to which interpreter the result should be delivered.
 */

typedef struct ThreadSpecificData {
    Tcl_ThreadId threadId;                /* The real ID of this thread */
    Tcl_Interp *interp;                   /* Main interp for this thread */
    Tcl_Condition doOneEvent;             /* Signalled just before running
                                             an event from the event loop */
    int flags;                            /* One of the ThreadFlags below */
    int refCount;                         /* Used for thread reservation */
    int eventsPending;                    /* # of unprocessed events */
    int maxEventsCount;                   /* Maximum # of pending events */
    struct ThreadEventResult  *result;
    struct ThreadSpecificData *nextPtr;
    struct ThreadSpecificData *prevPtr;
} ThreadSpecificData;

static Tcl_ThreadDataKey dataKey;

#define THREAD_FLAGS_NONE          0      /* None */
#define THREAD_FLAGS_STOPPED       1      /* Thread is being stopped */
#define THREAD_FLAGS_INERROR       2      /* Thread is in error */
#define THREAD_FLAGS_UNWINDONERROR 4      /* Thread unwinds on script error */

#define THREAD_RESERVE             1      /* Reserves the thread */
#define THREAD_RELEASE             2      /* Releases the thread */

/*
 * Length of storage for building the Tcl handle for the thread.
 */

#define THREAD_HNDLPREFIX  "tid"
#define THREAD_HNDLMAXLEN  32

/*
 * This list is used to list all threads that have interpreters.
 */

static struct ThreadSpecificData *threadList = NULL;

/*
 * Used to represent the empty result.
 */

static char *threadEmptyResult = (char *)"";

/*
 * An instance of the following structure contains all information that is
 * passed into a new thread when the thread is created using either the
 * "thread create" Tcl command or the ThreadCreate() C function.
 */

typedef struct ThreadCtrl {
    char *script;                         /* Script to execute */
    int flags;                            /* Initial value of the "flags"
                                           * field in ThreadSpecificData */
    Tcl_Condition condWait;               /* Condition variable used to
                                           * sync parent and child threads */
    ClientData cd;                        /* Opaque ptr to pass to thread */
} ThreadCtrl;

/*
 * Structure holding result of the command executed in target thread.
 */

typedef struct ThreadEventResult {
    Tcl_Condition done;                   /* Set when the script completes */
    int code;                             /* Return value of the function */
    char *result;                         /* Result from the function */
    char *errorInfo;                      /* Copy of errorInfo variable */
    char *errorCode;                      /* Copy of errorCode variable */
    Tcl_ThreadId srcThreadId;             /* Id of sender, if it dies */
    Tcl_ThreadId dstThreadId;             /* Id of target, if it dies */
    struct ThreadEvent *eventPtr;         /* Back pointer */
    struct ThreadEventResult *nextPtr;    /* List for cleanup */
    struct ThreadEventResult *prevPtr;
} ThreadEventResult;

/*
 * This list links all active ThreadEventResult structures. This way
 * an exiting thread can inform all threads waiting on jobs posted to
 * his event queue that it is dying, so they might stop waiting.
 */

static ThreadEventResult *resultList;

/*
 * This is the event used to send commands to other threads.
 */

typedef struct ThreadEvent {
    Tcl_Event event;                      /* Must be first */
    struct ThreadSendData *sendData;      /* See below */
    struct ThreadClbkData *clbkData;      /* See below */
    struct ThreadEventResult *resultPtr;  /* To communicate the result back.
                                           * NULL if we don't care about it */
} ThreadEvent;

typedef int  (ThreadSendProc) (Tcl_Interp*, ClientData);
typedef void (ThreadSendFree) (ClientData);

static ThreadSendProc ThreadSendEval;     /* Does a regular Tcl_Eval */
static ThreadSendProc ThreadClbkSetVar;   /* Sets the named variable */

/*
 * These structures are used to communicate commands between source and target
 * threads. The ThreadSendData is used for source->target command passing,
 * while the ThreadClbkData is used for doing asynchronous callbacks.
 *
 * Important: structures below must have first three elements indentical!
 */

typedef struct ThreadSendData {
    ThreadSendProc *execProc;             /* Func to exec in remote thread */
    ClientData clientData;                /* Ptr to pass to send function */
    ThreadSendFree *freeProc;             /* Function to free client data */
     /* ---- */
    Tcl_Interp *interp;                   /* Interp to run the command */
} ThreadSendData;

typedef struct ThreadClbkData {
    ThreadSendProc *execProc;             /* The callback function */
    ClientData clientData;                /* Ptr to pass to clbk function */
    ThreadSendFree *freeProc;             /* Function to free client data */
    /* ---- */
    Tcl_Interp *interp;                   /* Interp to run the command */
    Tcl_ThreadId threadId;                /* Thread where to post callback */
    ThreadEventResult result;             /* Returns result asynchronously */
} ThreadClbkData;

/*
 * Event used to transfer a channel between threads.
 */
typedef struct TransferEvent {
    Tcl_Event event;                      /* Must be first */
    Tcl_Channel chan;                     /* The channel to transfer */
    struct TransferResult *resultPtr;     /* To communicate the result */
} TransferEvent;

typedef struct TransferResult {
    Tcl_Condition done;                   /* Set when transfer is done */
    int resultCode;                       /* Set to TCL_OK or TCL_ERROR when
                                             the transfer is done. Def = -1 */
    char *resultMsg;                      /* Initialized to NULL. Set to a
                                             allocated string by the targer
                                             thread in case of an error  */
    Tcl_ThreadId srcThreadId;             /* Id of src thread, if it dies */
    Tcl_ThreadId dstThreadId;             /* Id of tgt thread, if it dies */
    struct TransferEvent *eventPtr;       /* Back pointer */
    struct TransferResult *nextPtr;       /* Next in the linked list */
    struct TransferResult *prevPtr;       /* Previous in the linked list */
} TransferResult;

static TransferResult *transferList;

/*
 * This is for simple error handling when a thread script exits badly.
 */

static Tcl_ThreadId errorThreadId; /* Id of thread to post error message */
static char *errorProcString;      /* Tcl script to run when reporting error */

/*
 * Definition of flags for ThreadSend.
 */

#define THREAD_SEND_WAIT 1<<1
#define THREAD_SEND_HEAD 1<<2

#ifdef BUILD_thread
# undef  TCL_STORAGE_CLASS
# define TCL_STORAGE_CLASS DLLEXPORT
#endif

/*
 * Miscelaneous functions used within this file
 */

static Tcl_EventDeleteProc ThreadDeleteEvent;

static Tcl_ThreadCreateType
NewThread(ClientData clientData);

static ThreadSpecificData*
ThreadExistsInner(Tcl_ThreadId id);

static int
ThreadInit(Tcl_Interp *interp);

static int
ThreadCreate(Tcl_Interp *interp,
                               const char *script,
                               int stacksize,
                               int flags,
                               int preserve);
static int
ThreadSend(Tcl_Interp *interp,
                               Tcl_ThreadId id,
                               ThreadSendData *sendPtr,
                               ThreadClbkData *clbkPtr,
                               int flags);
static void
ThreadSetResult(Tcl_Interp *interp,
                               int code,
                               ThreadEventResult *resultPtr);
static int
ThreadGetOption(Tcl_Interp *interp,
                               Tcl_ThreadId id,
                               char *option,
                               Tcl_DString *ds);
static int
ThreadSetOption(Tcl_Interp *interp,
                               Tcl_ThreadId id,
                               char *option,
                               char *value);
static int
ThreadReserve(Tcl_Interp *interp,
                               Tcl_ThreadId id,
                               int operation,
                               int wait);
static int
ThreadEventProc(Tcl_Event *evPtr,
                               int mask);
static int
ThreadWait(void);

static int
ThreadExists(Tcl_ThreadId id);

static int
ThreadList(Tcl_Interp *interp,
                               Tcl_ThreadId **thrIdArray);
static void
ThreadErrorProc(Tcl_Interp *interp);

static void
ThreadFreeProc(ClientData clientData);

static void
ThreadIdleProc(ClientData clientData);

static void
ThreadExitProc(ClientData clientData);

static void
ThreadFreeError(ClientData clientData);

static void
ListRemove(ThreadSpecificData *tsdPtr);

static void
ListRemoveInner(ThreadSpecificData *tsdPtr);

static void
ListUpdate(ThreadSpecificData *tsdPtr);

static void
ListUpdateInner(ThreadSpecificData *tsdPtr);

static int
ThreadJoin(Tcl_Interp *interp,
                               Tcl_ThreadId id);
static int
ThreadTransfer(Tcl_Interp *interp,
                               Tcl_ThreadId id,
                               Tcl_Channel chan);
static int
ThreadDetach(Tcl_Interp *interp,
                               Tcl_Channel chan);
static int
ThreadAttach(Tcl_Interp *interp,
                               char *chanName);
static int
TransferEventProc(Tcl_Event *evPtr,
                               int mask);

static void
ThreadGetHandle(Tcl_ThreadId,
                               char *handlePtr);

static int
ThreadGetId(Tcl_Interp *interp,
                               Tcl_Obj *handleObj,
                               Tcl_ThreadId *thrIdPtr);
static void
ErrorNoSuchThread(Tcl_Interp *interp,
                               Tcl_ThreadId thrId);
static void
ThreadCutChannel(Tcl_Interp *interp,
                               Tcl_Channel channel);
<<<<<<< HEAD

static int
ThreadCancel(Tcl_Interp *interp,
                               Tcl_ThreadId thrId,
                               const char *result,
                               int flags);
=======
>>>>>>> c92193d8

/*
 * Functions implementing Tcl commands
 */

static Tcl_ObjCmdProc ThreadCreateObjCmd;
static Tcl_ObjCmdProc ThreadReserveObjCmd;
static Tcl_ObjCmdProc ThreadReleaseObjCmd;
static Tcl_ObjCmdProc ThreadSendObjCmd;
static Tcl_ObjCmdProc ThreadBroadcastObjCmd;
static Tcl_ObjCmdProc ThreadUnwindObjCmd;
static Tcl_ObjCmdProc ThreadExitObjCmd;
static Tcl_ObjCmdProc ThreadIdObjCmd;
static Tcl_ObjCmdProc ThreadNamesObjCmd;
static Tcl_ObjCmdProc ThreadWaitObjCmd;
static Tcl_ObjCmdProc ThreadExistsObjCmd;
static Tcl_ObjCmdProc ThreadConfigureObjCmd;
static Tcl_ObjCmdProc ThreadErrorProcObjCmd;
static Tcl_ObjCmdProc ThreadJoinObjCmd;
static Tcl_ObjCmdProc ThreadTransferObjCmd;
static Tcl_ObjCmdProc ThreadDetachObjCmd;
static Tcl_ObjCmdProc ThreadAttachObjCmd;
static Tcl_ObjCmdProc ThreadCancelObjCmd;

static int
ThreadInit(interp)
    Tcl_Interp *interp; /* The current Tcl interpreter */
{
    int tclIsThreaded = 0;;

    if (Tcl_InitStubs(interp, TCL_VERSION, 0) == NULL) {
        return TCL_ERROR;
    }

    if (Tcl_Eval(interp, "::tcl::pkgconfig get threaded") != TCL_OK
	    || Tcl_GetBooleanFromObj(interp,
	    Tcl_GetObjResult(interp), &tclIsThreaded) != TCL_OK
	    || !tclIsThreaded) {
	Tcl_SetObjResult(interp, Tcl_NewStringObj(
		"Tcl core wasn't compiled for threading.", -1));
	return TCL_ERROR;
    }

    TCL_CMD(interp, THREAD_CMD_PREFIX"create",    ThreadCreateObjCmd);
    TCL_CMD(interp, THREAD_CMD_PREFIX"send",      ThreadSendObjCmd);
    TCL_CMD(interp, THREAD_CMD_PREFIX"broadcast", ThreadBroadcastObjCmd);
    TCL_CMD(interp, THREAD_CMD_PREFIX"exit",      ThreadExitObjCmd);
    TCL_CMD(interp, THREAD_CMD_PREFIX"unwind",    ThreadUnwindObjCmd);
    TCL_CMD(interp, THREAD_CMD_PREFIX"id",        ThreadIdObjCmd);
    TCL_CMD(interp, THREAD_CMD_PREFIX"names",     ThreadNamesObjCmd);
    TCL_CMD(interp, THREAD_CMD_PREFIX"exists",    ThreadExistsObjCmd);
    TCL_CMD(interp, THREAD_CMD_PREFIX"wait",      ThreadWaitObjCmd);
    TCL_CMD(interp, THREAD_CMD_PREFIX"configure", ThreadConfigureObjCmd);
    TCL_CMD(interp, THREAD_CMD_PREFIX"errorproc", ThreadErrorProcObjCmd);
    TCL_CMD(interp, THREAD_CMD_PREFIX"preserve",  ThreadReserveObjCmd);
    TCL_CMD(interp, THREAD_CMD_PREFIX"release",   ThreadReleaseObjCmd);
    TCL_CMD(interp, THREAD_CMD_PREFIX"join",      ThreadJoinObjCmd);
    TCL_CMD(interp, THREAD_CMD_PREFIX"transfer",  ThreadTransferObjCmd);
    TCL_CMD(interp, THREAD_CMD_PREFIX"detach",    ThreadDetachObjCmd);
    TCL_CMD(interp, THREAD_CMD_PREFIX"attach",    ThreadAttachObjCmd);
    TCL_CMD(interp, THREAD_CMD_PREFIX"cancel",    ThreadCancelObjCmd);

    /*
     * Add shared variable commands
     */

    Sv_Init(interp);

    /*
     * Add commands to access thread
     * synchronization primitives.
     */

    Sp_Init(interp);

    /*
     * Add threadpool commands.
     */

    Tpool_Init(interp);

    return TCL_OK;
}


/*
 *----------------------------------------------------------------------
 *
 * Thread_Init --
 *
 *  Initialize the thread commands.
 *
 * Results:
 *  TCL_OK if the package was properly initialized.
 *
 * Side effects:
 *  Adds package commands to the current interp.
 *
 *----------------------------------------------------------------------
 */

EXTERN int
Thread_Init(interp)
    Tcl_Interp *interp; /* The current Tcl interpreter */
{
    int status = ThreadInit(interp);

    if (status != TCL_OK) {
        return status;
    }

    return Tcl_PkgProvide(interp, "Thread", PACKAGE_VERSION);
}

/*
 *----------------------------------------------------------------------
 *
 * Init --
 *
 *  Make sure internal list of threads references the current thread.
 *
 * Results:
 *  None
 *
 * Side effects:
 *  The list of threads is initialized to include the current thread.
 *
 *----------------------------------------------------------------------
 */

static void
Init(interp)
    Tcl_Interp *interp;         /* Current interpreter. */
{
    ThreadSpecificData *tsdPtr = TCL_TSD_INIT(&dataKey);

    if (tsdPtr->interp == (Tcl_Interp*)NULL) {
        memset(tsdPtr, 0, sizeof(ThreadSpecificData));
        tsdPtr->interp = interp;
        ListUpdate(tsdPtr);
        Tcl_CreateThreadExitHandler(ThreadExitProc,
                                    (ClientData)threadEmptyResult);
    }
}

/*
 *----------------------------------------------------------------------
 *
 * ThreadCreateObjCmd --
 *
 *  This procedure is invoked to process the "thread::create" Tcl
 *  command. See the user documentation for details on what it does.
 *
 * Results:
 *  A standard Tcl result.
 *
 * Side effects:
 *  See the user documentation.
 *
 *----------------------------------------------------------------------
 */

static int
ThreadCreateObjCmd(dummy, interp, objc, objv)
    ClientData  dummy;          /* Not used. */
    Tcl_Interp *interp;         /* Current interpreter. */
    int         objc;           /* Number of arguments. */
    Tcl_Obj    *const objv[];   /* Argument objects. */
{
    int argc, rsrv = 0;
    const char *arg, *script;
    int flags = TCL_THREAD_NOFLAGS;

    Init(interp);

    /*
     * Syntax: thread::create ?-joinable? ?-preserved? ?script?
     */

    script = THREAD_CMD_PREFIX"wait";

    for (argc = 1; argc < objc; argc++) {
        arg = Tcl_GetStringFromObj(objv[argc], NULL);
        if (OPT_CMP(arg, "--")) {
            argc++;
            if ((argc + 1) == objc) {
                script = Tcl_GetStringFromObj(objv[argc], NULL);
            } else {
                goto usage;
            }
            break;
        } else if (OPT_CMP(arg, "-joinable")) {
            flags |= TCL_THREAD_JOINABLE;
        } else if (OPT_CMP(arg, "-preserved")) {
            rsrv = 1;
        } else if ((argc + 1) == objc) {
            script = Tcl_GetStringFromObj(objv[argc], NULL);
        } else {
            goto usage;
        }
    }

    return ThreadCreate(interp, script, TCL_THREAD_STACK_DEFAULT, flags, rsrv);

 usage:
    Tcl_WrongNumArgs(interp, 1, objv, "?-joinable? ?script?");
    return TCL_ERROR;
}

/*
 *----------------------------------------------------------------------
 *
 * ThreadReserveObjCmd --
 *
 *  This procedure is invoked to process the "thread::preserve" and
 *  "thread::release" Tcl commands, depending on the flag passed by
 *  the ClientData argument. See the user documentation for details
 *  on what those command do.
 *
 * Results:
 *  A standard Tcl result.
 *
 * Side effects:
 *  See the user documentation.
 *
 *----------------------------------------------------------------------
 */

static int
ThreadReserveObjCmd(dummy, interp, objc, objv)
    ClientData  dummy;          /* Not used. */
    Tcl_Interp *interp;         /* Current interpreter. */
    int         objc;           /* Number of arguments. */
    Tcl_Obj    *const objv[];   /* Argument objects. */
{
    Tcl_ThreadId thrId = (Tcl_ThreadId)0;

    Init(interp);

    if (objc > 2) {
        Tcl_WrongNumArgs(interp, 1, objv, "?threadId?");
        return TCL_ERROR;
    }
    if (objc == 2) {
        if (ThreadGetId(interp, objv[1], &thrId) != TCL_OK) {
            return TCL_ERROR;
        }
    }

    return ThreadReserve(interp, thrId, THREAD_RESERVE, 0);
}

/*
 *----------------------------------------------------------------------
 *
 * ThreadReleaseObjCmd --
 *
 *  This procedure is invoked to process the "thread::release" Tcl
 *  command. See the user documentation for details on what this
 *  command does.
 *
 * Results:
 *  A standard Tcl result.
 *
 * Side effects:
 *  See the user documentation.
 *
 *----------------------------------------------------------------------
 */

static int
ThreadReleaseObjCmd(dummy, interp, objc, objv)
    ClientData  dummy;           /* Not used. */
    Tcl_Interp *interp;         /* Current interpreter. */
    int         objc;           /* Number of arguments. */
    Tcl_Obj    *const objv[];   /* Argument objects. */
{
    int wait = 0;
    Tcl_ThreadId thrId = (Tcl_ThreadId)0;

    Init(interp);

    if (objc > 3) {
        Tcl_WrongNumArgs(interp, 1, objv, "?-wait? ?threadId?");
        return TCL_ERROR;
    }
    if (objc > 1) {
        if (OPT_CMP(Tcl_GetString(objv[1]), "-wait")) {
            wait = 1;
	    if (objc > 2) {
        	if (ThreadGetId(interp, objv[2], &thrId) != TCL_OK) {
		    return TCL_ERROR;
        	}
	    }
        } else if (ThreadGetId(interp, objv[1], &thrId) != TCL_OK) {
            return TCL_ERROR;
        }
    }

    return ThreadReserve(interp, thrId, THREAD_RELEASE, wait);
}

/*
 *----------------------------------------------------------------------
 *
 * ThreadUnwindObjCmd --
 *
 *  This procedure is invoked to process the "thread::unwind" Tcl
 *  command. See the user documentation for details on what it does.
 *
 * Results:
 *  A standard Tcl result.
 *
 * Side effects:
 *  See the user documentation.
 *
 *----------------------------------------------------------------------
 */

static int
ThreadUnwindObjCmd(dummy, interp, objc, objv)
    ClientData  dummy;          /* Not used. */
    Tcl_Interp *interp;         /* Current interpreter. */
    int         objc;           /* Number of arguments. */
    Tcl_Obj    *const objv[];   /* Argument objects. */
{
    Init(interp);

    if (objc > 1) {
        Tcl_WrongNumArgs(interp, 1, objv, NULL);
        return TCL_ERROR;
    }

    return ThreadReserve(interp, 0, THREAD_RELEASE, 0);
}

/*
 *----------------------------------------------------------------------
 *
 * ThreadExitObjCmd --
 *
 *  This procedure is invoked to process the "thread::exit" Tcl
 *  command.  This causes an unconditional close of the thread
 *  and is GUARANTEED to cause memory leaks.  Use this with caution.
 *
 * Results:
 *  Doesn't actually return.
 *
 * Side effects:
 *  Lots.  improper clean up of resources.
 *
 *----------------------------------------------------------------------
 */

static int
ThreadExitObjCmd(dummy, interp, objc, objv)
    ClientData  dummy;          /* Not used. */
    Tcl_Interp *interp;         /* Current interpreter. */
    int         objc;           /* Number of arguments. */
    Tcl_Obj    *const objv[];   /* Argument objects. */
{

    Init(interp);
    ListRemove(NULL);

    Tcl_ExitThread(666);

    return TCL_OK; /* NOT REACHED */
}

/*
 *----------------------------------------------------------------------
 *
 * ThreadIdObjCmd --
 *
 *  This procedure is invoked to process the "thread::id" Tcl command.
 *  This returns the ID of the current thread.
 *
 * Results:
 *  A standard Tcl result.
 *
 * Side effects:
 *  None.
 *
 *----------------------------------------------------------------------
 */

static int
ThreadIdObjCmd(dummy, interp, objc, objv)
    ClientData  dummy;          /* Not used. */
    Tcl_Interp *interp;         /* Current interpreter. */
    int         objc;           /* Number of arguments. */
    Tcl_Obj    *const objv[];   /* Argument objects. */
{
    char thrHandle[THREAD_HNDLMAXLEN];

    Init(interp);

    if (objc > 1) {
        Tcl_WrongNumArgs(interp, 1, objv, NULL);
        return TCL_ERROR;
    }

    ThreadGetHandle(Tcl_GetCurrentThread(), thrHandle);
    Tcl_SetObjResult(interp, Tcl_NewStringObj(thrHandle, -1));

    return TCL_OK;
}

/*
 *----------------------------------------------------------------------
 *
 * ThreadNamesObjCmd --
 *
 *  This procedure is invoked to process the "thread::names" Tcl
 *  command. This returns a list of all known thread IDs.
 *  These are only threads created via this module (e.g., not
 *  driver threads or the notifier).
 *
 * Results:
 *  A standard Tcl result.
 *
 * Side effects:
 *  None.
 *
 *----------------------------------------------------------------------
 */

static int
ThreadNamesObjCmd(dummy, interp, objc, objv)
    ClientData  dummy;          /* Not used. */
    Tcl_Interp *interp;         /* Current interpreter. */
    int         objc;           /* Number of arguments. */
    Tcl_Obj    *const objv[];   /* Argument objects. */
{
    int ii, length;
    char *result, thrHandle[THREAD_HNDLMAXLEN];
    Tcl_ThreadId *thrIdArray;
    Tcl_DString threadNames;

    Init(interp);

    if (objc > 1) {
        Tcl_WrongNumArgs(interp, 1, objv, NULL);
        return TCL_ERROR;
    }

    length = ThreadList(interp, &thrIdArray);

    if (length == 0) {
        return TCL_OK;
    }

    Tcl_DStringInit(&threadNames);

    for (ii = 0; ii < length; ii++) {
        ThreadGetHandle(thrIdArray[ii], thrHandle);
        Tcl_DStringAppendElement(&threadNames, thrHandle);
    }

    length = Tcl_DStringLength(&threadNames);
    result = Tcl_DStringValue(&threadNames);

    Tcl_SetObjResult(interp, Tcl_NewStringObj(result, length));

    Tcl_DStringFree(&threadNames);
    Tcl_Free((char*)thrIdArray);

    return TCL_OK;
}

/*
 *----------------------------------------------------------------------
 *
 * ThreadSendObjCmd --
 *
 *  This procedure is invoked to process the "thread::send" Tcl
 *  command. This sends a script to another thread for execution.
 *
 * Results:
 *  A standard Tcl result.
 *
 * Side effects:
 *  None.
 *
 *----------------------------------------------------------------------
 */

static int
ThreadSendObjCmd(dummy, interp, objc, objv)
    ClientData  dummy;          /* Not used. */
    Tcl_Interp *interp;         /* Current interpreter. */
    int         objc;           /* Number of arguments. */
    Tcl_Obj    *const objv[];   /* Argument objects. */
{
    int ret, len, vlen = 0, ii = 0, flags = 0;
    Tcl_ThreadId thrId;
    const char *script, *arg, *var = NULL;

    ThreadClbkData *clbkPtr = NULL;
    ThreadSendData *sendPtr = NULL;

    Init(interp);

    /*
     * Syntax: thread::send ?-async? ?-head? threadId script ?varName?
     */

    if (objc < 3 || objc > 6) {
        goto usage;
    }

    flags = THREAD_SEND_WAIT;

    for (ii = 1; ii < objc; ii++) {
        arg = Tcl_GetStringFromObj(objv[ii], NULL);
        if (OPT_CMP(arg, "-async")) {
            flags &= ~THREAD_SEND_WAIT;
        } else if (OPT_CMP(arg, "-head")) {
            flags |= THREAD_SEND_HEAD;
        } else {
            break;
        }
    }
    if (ii >= objc) {
        goto usage;
    }
    if (ThreadGetId(interp, objv[ii], &thrId) != TCL_OK) {
        return TCL_ERROR;
    }
    if (++ii >= objc) {
        goto usage;
    }

    script = Tcl_GetStringFromObj(objv[ii], &len);
    if (++ii < objc) {
        var = Tcl_GetStringFromObj(objv[ii], &vlen);
    }
    if (var && (flags & THREAD_SEND_WAIT) == 0) {
        if (thrId == Tcl_GetCurrentThread()) {
            /*
             * FIXME: Do something for callbacks to self
             */
            Tcl_SetResult(interp, "can't notify self", TCL_STATIC);
            return TCL_ERROR;
        }

        /*
         * Prepare record for the callback. This is asynchronously
         * posted back to us when the target thread finishes processing.
         * We should do a vwait on the "var" to get notified.
         */

        clbkPtr = (ThreadClbkData*)Tcl_Alloc(sizeof(ThreadClbkData));
        clbkPtr->execProc   = ThreadClbkSetVar;
        clbkPtr->freeProc   = (ThreadSendFree*)Tcl_Free;
        clbkPtr->interp     = interp;
        clbkPtr->threadId   = Tcl_GetCurrentThread();
        clbkPtr->clientData = (ClientData)strcpy(Tcl_Alloc(1+vlen), var);
    }

    /*
     * Prepare job record for the target thread
     */

    sendPtr = (ThreadSendData*)Tcl_Alloc(sizeof(ThreadSendData));
    sendPtr->interp     = NULL; /* Signal to use thread main interp */
    sendPtr->execProc   = ThreadSendEval;
    sendPtr->freeProc   = (ThreadSendFree*)Tcl_Free;
    sendPtr->clientData = (ClientData)strcpy(Tcl_Alloc(1+len), script);

    ret = ThreadSend(interp, thrId, sendPtr, clbkPtr, flags);

    if (var && (flags & THREAD_SEND_WAIT)) {

        /*
         * Leave job's result in passed variable
         * and return the code, like "catch" does.
         */

        Tcl_Obj *resultObj = Tcl_GetObjResult(interp);
        if (!Tcl_SetVar2Ex(interp, var, NULL, resultObj, TCL_LEAVE_ERR_MSG)) {
            return TCL_ERROR;
        }
        Tcl_SetObjResult(interp, Tcl_NewIntObj(ret));
        return TCL_OK;
    }

    return ret;

usage:
    Tcl_WrongNumArgs(interp,1,objv,"?-async? ?-head? id script ?varName?");
    return TCL_ERROR;
}

/*
 *----------------------------------------------------------------------
 *
 * ThreadBroadcastObjCmd --
 *
 *  This procedure is invoked to process the "thread::broadcast" Tcl
 *  command. This asynchronously sends a script to all known threads.
 *
 * Results:
 *  A standard Tcl result.
 *
 * Side effects:
 *  Script is sent to all known threads except the caller thread.
 *
 *----------------------------------------------------------------------
 */

static int
ThreadBroadcastObjCmd(dummy, interp, objc, objv)
    ClientData  dummy;          /* Not used. */
    Tcl_Interp *interp;         /* Current interpreter. */
    int         objc;           /* Number of arguments. */
    Tcl_Obj    *const objv[];   /* Argument objects. */
{
    int ii, len, nthreads;
    const char *script;
    Tcl_ThreadId *thrIdArray;
    ThreadSendData *sendPtr, job;

    Init(interp);

    if (objc != 2) {
        Tcl_WrongNumArgs(interp, 1, objv, "script");
        return TCL_ERROR;
    }

    script = Tcl_GetStringFromObj(objv[1], &len);

    /*
     * Get the list of known threads. Note that this one may
     * actually change (thread may exit or otherwise cease to
     * exist) while we circle in the loop below. We really do
     * not care about that here since we don't return any
     * script results to the caller.
     */

    nthreads = ThreadList(interp, &thrIdArray);

    if (nthreads == 0) {
        return TCL_OK;
    }

    /*
     * Prepare the structure with the job description
     * to be sent asynchronously to each known thread.
     */

    job.interp     = NULL; /* Signal to use thread's main interp */
    job.execProc   = ThreadSendEval;
    job.freeProc   = (ThreadSendFree*)Tcl_Free;
    job.clientData = NULL;

    /*
     * Now, circle this list and send each thread the script.
     * This is sent asynchronously, since we do not care what
     * are they going to do with it. Also, the event is queued
     * to the head of the event queue (as out-of-band message).
     */

    for (ii = 0; ii < nthreads; ii++) {
        if (thrIdArray[ii] == Tcl_GetCurrentThread()) {
            continue; /* Do not broadcast self */
        }
        sendPtr  = (ThreadSendData*)Tcl_Alloc(sizeof(ThreadSendData));
        *sendPtr = job;
        sendPtr->clientData = (ClientData)strcpy(Tcl_Alloc(1+len), script);
        ThreadSend(interp, thrIdArray[ii], sendPtr, NULL, THREAD_SEND_HEAD);
    }

    Tcl_Free((char*)thrIdArray);
    Tcl_ResetResult(interp);

    return TCL_OK;
}

/*
 *----------------------------------------------------------------------
 *
 * ThreadWaitObjCmd --
 *
 *  This procedure is invoked to process the "thread::wait" Tcl
 *  command. This enters the event loop.
 *
 * Results:
 *  Standard Tcl result.
 *
 * Side effects:
 *  Enters the event loop.
 *
 *----------------------------------------------------------------------
 */

static int
ThreadWaitObjCmd(dummy, interp, objc, objv)
    ClientData  dummy;          /* Not used. */
    Tcl_Interp *interp;         /* Current interpreter. */
    int         objc;           /* Number of arguments. */
    Tcl_Obj    *const objv[];   /* Argument objects. */
{
    Init(interp);

    if (objc > 1) {
        Tcl_WrongNumArgs(interp, 1, objv, NULL);
        return TCL_ERROR;
    }

    return ThreadWait();
}

/*
 *----------------------------------------------------------------------
 *
 * ThreadErrorProcObjCmd --
 *
 *  This procedure is invoked to process the "thread::errorproc"
 *  command. This registers a procedure to handle thread errors.
 *  Empty string as the name of the procedure will reset the
 *  default behaviour, which is writing to standard error channel.
 *
 * Results:
 *  A standard Tcl result.
 *
 * Side effects:
 *  Registers an errorproc.
 *
 *----------------------------------------------------------------------
 */

static int
ThreadErrorProcObjCmd(dummy, interp, objc, objv)
    ClientData  dummy;          /* Not used. */
    Tcl_Interp *interp;         /* Current interpreter. */
    int         objc;           /* Number of arguments. */
    Tcl_Obj    *const objv[];   /* Argument objects. */
{
    int len;
    char *proc;

    Init(interp);

    if (objc > 2) {
        Tcl_WrongNumArgs(interp, 1, objv, "?proc?");
        return TCL_ERROR;
    }
    Tcl_MutexLock(&threadMutex);
    if (objc == 1) {
        if (errorProcString) {
            Tcl_SetResult(interp, errorProcString, TCL_VOLATILE);
        }
    } else {
        if (errorProcString) {
            Tcl_Free(errorProcString);
        }
        proc = Tcl_GetStringFromObj(objv[1], &len);
        if (len == 0) {
	    errorThreadId = NULL;
            errorProcString = NULL;
        } else {
	    errorThreadId = Tcl_GetCurrentThread();
            errorProcString = Tcl_Alloc(1+strlen(proc));
            strcpy(errorProcString, proc);
	    Tcl_DeleteThreadExitHandler(ThreadFreeError, NULL);
	    Tcl_CreateThreadExitHandler(ThreadFreeError, NULL);
        }
    }
    Tcl_MutexUnlock(&threadMutex);

    return TCL_OK;
}

static void
ThreadFreeError(clientData)
    ClientData clientData;
{
    Tcl_MutexLock(&threadMutex);
    if (errorThreadId != Tcl_GetCurrentThread()) {
	Tcl_MutexUnlock(&threadMutex);
	return;
    }
    Tcl_Free(errorProcString);
    errorThreadId = NULL;
    errorProcString = NULL;
    Tcl_MutexUnlock(&threadMutex);
}

/*
 *----------------------------------------------------------------------
 *
 * ThreadJoinObjCmd --
 *
 *  This procedure is invoked to process the "thread::join" Tcl
 *  command. See the user documentation for details on what it does.
 *
 * Results:
 *  A standard Tcl result.
 *
 * Side effects:
 *  See the user documentation.
 *
 *----------------------------------------------------------------------
 */

static int
ThreadJoinObjCmd(dummy, interp, objc, objv)
    ClientData  dummy;          /* Not used. */
    Tcl_Interp *interp;         /* Current interpreter. */
    int         objc;           /* Number of arguments. */
    Tcl_Obj    *const objv[];   /* Argument objects. */
{
    Tcl_ThreadId thrId;

    Init(interp);

    /*
     * Syntax of 'join': id
     */

    if (objc != 2) {
        Tcl_WrongNumArgs(interp, 1, objv, "id");
        return TCL_ERROR;
    }

    if (ThreadGetId(interp, objv[1], &thrId) != TCL_OK) {
        return TCL_ERROR;
    }

    return ThreadJoin(interp, thrId);
}

/*
 *----------------------------------------------------------------------
 *
 * ThreadTransferObjCmd --
 *
 *  This procedure is invoked to process the "thread::transfer" Tcl
 *  command. See the user documentation for details on what it does.
 *
 * Results:
 *  A standard Tcl result.
 *
 * Side effects:
 *  See the user documentation.
 *
 *----------------------------------------------------------------------
 */

static int
ThreadTransferObjCmd(dummy, interp, objc, objv)
    ClientData  dummy;          /* Not used. */
    Tcl_Interp *interp;         /* Current interpreter. */
    int         objc;           /* Number of arguments. */
    Tcl_Obj    *const objv[];   /* Argument objects. */
{

    Tcl_ThreadId thrId;
    Tcl_Channel chan;

    Init(interp);

    /*
     * Syntax of 'transfer': id channel
     */

    if (objc != 3) {
        Tcl_WrongNumArgs(interp, 1, objv, "id channel");
        return TCL_ERROR;
    }
    if (ThreadGetId(interp, objv[1], &thrId) != TCL_OK) {
        return TCL_ERROR;
    }

    chan = Tcl_GetChannel(interp, Tcl_GetString(objv[2]), NULL);
    if (chan == (Tcl_Channel)NULL) {
        return TCL_ERROR;
    }

    return ThreadTransfer(interp, thrId, Tcl_GetTopChannel(chan));
}

/*
 *----------------------------------------------------------------------
 *
 * ThreadDetachObjCmd --
 *
 *  This procedure is invoked to process the "thread::detach" Tcl
 *  command. See the user documentation for details on what it does.
 *
 * Results:
 *  A standard Tcl result.
 *
 * Side effects:
 *  See the user documentation.
 *
 *----------------------------------------------------------------------
 */

static int
ThreadDetachObjCmd(dummy, interp, objc, objv)
    ClientData  dummy;          /* Not used. */
    Tcl_Interp *interp;         /* Current interpreter. */
    int         objc;           /* Number of arguments. */
    Tcl_Obj    *const objv[];   /* Argument objects. */
{
    Tcl_Channel chan;

    Init(interp);

    /*
     * Syntax: thread::detach channel
     */

    if (objc != 2) {
        Tcl_WrongNumArgs(interp, 1, objv, "channel");
        return TCL_ERROR;
    }

    chan = Tcl_GetChannel(interp, Tcl_GetString(objv[1]), NULL);
    if (chan == (Tcl_Channel)NULL) {
        return TCL_ERROR;
    }

    return ThreadDetach(interp, Tcl_GetTopChannel(chan));
}

/*
 *----------------------------------------------------------------------
 *
 * ThreadAttachObjCmd --
 *
 *  This procedure is invoked to process the "thread::attach" Tcl
 *  command. See the user documentation for details on what it does.
 *
 * Results:
 *  A standard Tcl result.
 *
 * Side effects:
 *  See the user documentation.
 *
 *----------------------------------------------------------------------
 */

static int
ThreadAttachObjCmd(dummy, interp, objc, objv)
    ClientData  dummy;          /* Not used. */
    Tcl_Interp *interp;         /* Current interpreter. */
    int         objc;           /* Number of arguments. */
    Tcl_Obj    *const objv[];   /* Argument objects. */
{
    char *chanName;

    Init(interp);

    /*
     * Syntax: thread::attach channel
     */

    if (objc != 2) {
        Tcl_WrongNumArgs(interp, 1, objv, "channel");
        return TCL_ERROR;
    }

    chanName = Tcl_GetString(objv[1]);
    if (Tcl_IsChannelExisting(chanName)) {
        return TCL_OK;
    }

    return ThreadAttach(interp, chanName);
}

/*
 *----------------------------------------------------------------------
 *
 * ThreadExistsObjCmd --
 *
 *  This procedure is invoked to process the "thread::exists" Tcl
 *  command. See the user documentation for details on what it does.
 *
 * Results:
 *  A standard Tcl result.
 *
 * Side effects:
 *  See the user documentation.
 *
 *----------------------------------------------------------------------
 */

static int
ThreadExistsObjCmd(dummy, interp, objc, objv)
    ClientData  dummy;          /* Not used. */
    Tcl_Interp *interp;         /* Current interpreter. */
    int         objc;           /* Number of arguments. */
    Tcl_Obj    *const objv[];   /* Argument objects. */
{
    Tcl_ThreadId thrId;

    Init(interp);

    if (objc != 2) {
        Tcl_WrongNumArgs(interp, 1, objv, "id");
        return TCL_ERROR;
    }

    if (ThreadGetId(interp, objv[1], &thrId) != TCL_OK) {
        return TCL_ERROR;
    }

    Tcl_SetBooleanObj(Tcl_GetObjResult(interp), ThreadExists(thrId));

    return TCL_OK;
}

/*
 *----------------------------------------------------------------------
 *
 * ThreadConfigureObjCmd --
 *
 *	This procedure is invoked to process the Tcl "thread::configure"
 *  command. See the user documentation for details on what it does.
 *
 * Results:
 *	A standard Tcl result.
 *
 * Side effects:
 *	None.
 *----------------------------------------------------------------------
 */
static int
ThreadConfigureObjCmd(dummy, interp, objc, objv)
    ClientData  dummy;          /* Not used. */
    Tcl_Interp *interp;         /* Current interpreter. */
    int         objc;           /* Number of arguments. */
    Tcl_Obj    *const objv[];   /* Argument objects. */
{
    char *option, *value;
    Tcl_ThreadId thrId;         /* Id of the thread to configure */
    int i;                      /* Iterate over arg-value pairs. */
    Tcl_DString ds;			    /* DString to hold result of
                                 * calling GetThreadOption. */

    if (objc < 2 || (objc % 2 == 1 && objc != 3)) {
        Tcl_WrongNumArgs(interp, 1, objv, "threadlId ?optionName? "
                         "?value? ?optionName value?...");
        return TCL_ERROR;
    }

    Init(interp);

    if (ThreadGetId(interp, objv[1], &thrId) != TCL_OK) {
        return TCL_ERROR;
    }
    if (objc == 2) {
        Tcl_DStringInit(&ds);
        if (ThreadGetOption(interp, thrId, NULL, &ds) != TCL_OK) {
            Tcl_DStringFree(&ds);
            return TCL_ERROR;
        }
        Tcl_DStringResult(interp, &ds);
        return TCL_OK;
    }
    if (objc == 3) {
        Tcl_DStringInit(&ds);
        option = Tcl_GetString(objv[2]);
        if (ThreadGetOption(interp, thrId, option, &ds) != TCL_OK) {
            Tcl_DStringFree(&ds);
            return TCL_ERROR;
        }
        Tcl_DStringResult(interp, &ds);
        return TCL_OK;
    }
    for (i = 3; i < objc; i += 2) {
        option = Tcl_GetString(objv[i-1]);
        value  = Tcl_GetString(objv[i]);
        if (ThreadSetOption(interp, thrId, option, value) != TCL_OK) {
            return TCL_ERROR;
        }
    }

    return TCL_OK;
}

/*
 *----------------------------------------------------------------------
 *
 * ThreadCancelObjCmd --
 *
 *  This procedure is invoked to process the "thread::cancel" Tcl
 *  command. See the user documentation for details on what it does.
 *
 * Results:
 *  A standard Tcl result.
 *
 * Side effects:
 *  See the user documentation.
 *
 *----------------------------------------------------------------------
 */

static int
ThreadCancelObjCmd(dummy, interp, objc, objv)
    ClientData  dummy;          /* Not used. */
    Tcl_Interp *interp;         /* Current interpreter. */
    int         objc;           /* Number of arguments. */
    Tcl_Obj    *const objv[];   /* Argument objects. */
{
    Tcl_ThreadId thrId;
    int ii, flags;
    const char *result;

    if ((objc < 2) || (objc > 4)) {
        Tcl_WrongNumArgs(interp, 1, objv, "?-unwind? id ?result?");
        return TCL_ERROR;
    }

    flags = 0;
    ii = 1;
    if ((objc == 3) || (objc == 4)) {
        if (OPT_CMP(Tcl_GetString(objv[ii]), "-unwind")) {
            flags |= TCL_CANCEL_UNWIND;
            ii++;
        }
    }

    if (ThreadGetId(interp, objv[ii], &thrId) != TCL_OK) {
        return TCL_ERROR;
    }

    ii++;
    if (ii < objc) {
        result = Tcl_GetString(objv[ii]);
    } else {
        result = NULL;
    }

    return ThreadCancel(interp, thrId, result, flags);
}

/*
 *----------------------------------------------------------------------
 *
 * ThreadSendEval --
 *
 *  Evaluates Tcl script passed from source to target thread.
 *
 * Results:
 *  A standard Tcl result.
 *
 * Side effects:
 *
 *----------------------------------------------------------------------
 */

static int
ThreadSendEval(interp, clientData)
    Tcl_Interp *interp;
    ClientData clientData;
{
    ThreadSendData *sendPtr = (ThreadSendData*)clientData;
    char *script = (char*)sendPtr->clientData;

    return Tcl_EvalEx(interp, script, -1, TCL_EVAL_GLOBAL);
}

/*
 *----------------------------------------------------------------------
 *
 * ThreadClbkSetVar --
 *
 *  Sets the Tcl variable in the source thread, as the result
 *  of the asynchronous callback.
 *
 * Results:
 *  A standard Tcl result.
 *
 * Side effects:
 *  New Tcl variable may be created
 *
 *----------------------------------------------------------------------
 */

static int
ThreadClbkSetVar(interp, clientData)
    Tcl_Interp *interp;
    ClientData clientData;
{
    ThreadClbkData *clbkPtr = (ThreadClbkData*)clientData;
    const char *var = (const char *)clbkPtr->clientData;
    Tcl_Obj *valObj;
    ThreadEventResult *resultPtr = &clbkPtr->result;

    /*
     * Get the result of the posted command.
     * We will use it to fill-in the result variable.
     */

    valObj = Tcl_NewStringObj(resultPtr->result, -1);
    if (resultPtr->result != threadEmptyResult) {
        Tcl_Free(resultPtr->result);
    }

    /*
     * Set the result variable
     */

    if (Tcl_SetVar2Ex(interp, var, NULL, valObj,
                      TCL_GLOBAL_ONLY | TCL_LEAVE_ERR_MSG) == NULL) {
        return TCL_ERROR;
    }

    /*
     * In case of error, trigger the bgerror mechansim
     */

    if (resultPtr->code == TCL_ERROR) {
        if (resultPtr->errorCode) {
            var = "errorCode";
            Tcl_SetVar(interp, var, resultPtr->errorCode, TCL_GLOBAL_ONLY);
            Tcl_Free((char*)resultPtr->errorCode);
        }
        if (resultPtr->errorInfo) {
            var = "errorInfo";
            Tcl_SetVar(interp, var, resultPtr->errorInfo, TCL_GLOBAL_ONLY);
            Tcl_Free((char*)resultPtr->errorInfo);
        }
        Tcl_SetObjResult(interp, valObj);
        Tcl_BackgroundError(interp);
    }

    return TCL_OK;
}

/*
 *----------------------------------------------------------------------
 *
 * ThreadCreate --
 *
 *  This procedure is invoked to create a thread containing an
 *  interp to run a script. This returns after the thread has
 *  started executing.
 *
 * Results:
 *  A standard Tcl result, which is the thread ID.
 *
 * Side effects:
 *  Create a thread.
 *
 *----------------------------------------------------------------------
 */

static int
ThreadCreate(interp, script, stacksize, flags, preserve)
    Tcl_Interp *interp;         /* Current interpreter. */
    const char *script;         /* Script to evaluate */
    int         stacksize;      /* Zero for default size */
    int         flags;          /* Zero for no flags */
    int         preserve;       /* If true, reserve the thread */
{
    char thrHandle[THREAD_HNDLMAXLEN];
    ThreadCtrl ctrl;
    Tcl_ThreadId thrId;

#ifdef NS_AOLSERVER
    ctrl.cd = Tcl_GetAssocData(interp, "thread:nsd", NULL);
#endif
    ctrl.script   = (char *)script;
    ctrl.condWait = NULL;
    ctrl.flags    = 0;

    Tcl_MutexLock(&threadMutex);
    if (Tcl_CreateThread(&thrId, NewThread, (ClientData)&ctrl,
            stacksize, flags) != TCL_OK) {
        Tcl_MutexUnlock(&threadMutex);
        Tcl_SetResult(interp, "can't create a new thread", TCL_STATIC);
        return TCL_ERROR;
    }

    /*
     * Wait for the thread to start because it is using
     * the ThreadCtrl argument which is on our stack.
     */

    while (ctrl.script != NULL) {
        Tcl_ConditionWait(&ctrl.condWait, &threadMutex, NULL);
    }
    if (preserve) {
        ThreadSpecificData *tsdPtr = ThreadExistsInner(thrId);
        if (tsdPtr == (ThreadSpecificData*)NULL) {
            Tcl_MutexUnlock(&threadMutex);
            Tcl_ConditionFinalize(&ctrl.condWait);
            ErrorNoSuchThread(interp, thrId);
            return TCL_ERROR;
        }
        tsdPtr->refCount++;
    }

    Tcl_MutexUnlock(&threadMutex);
    Tcl_ConditionFinalize(&ctrl.condWait);

    ThreadGetHandle(thrId, thrHandle);
    Tcl_SetObjResult(interp, Tcl_NewStringObj(thrHandle, -1));

    return TCL_OK;
}

/*
 *----------------------------------------------------------------------
 *
 * NewThread --
 *
 *    This routine is the "main()" for a new thread whose task is to
 *    execute a single TCL script. The argument to this function is
 *    a pointer to a structure that contains the text of the Tcl script
 *    to be executed, plus some synchronization primitives. Those are
 *    used so the caller gets signalized when the new thread has
 *    done its initialization.
 *
 *    Space to hold the ThreadControl structure itself is reserved on
 *    the stack of the calling function. The two condition variables
 *    in the ThreadControl structure are destroyed by the calling
 *    function as well. The calling function will destroy the
 *    ThreadControl structure and the condition variable as soon as
 *    ctrlPtr->condWait is signaled, so this routine must make copies
 *    of any data it might need after that point.
 *
 * Results:
 *    none
 *
 * Side effects:
 *    A Tcl script is executed in a new thread.
 *
 *----------------------------------------------------------------------
 */

Tcl_ThreadCreateType
NewThread(clientData)
    ClientData clientData;
{
    ThreadCtrl *ctrlPtr = (ThreadCtrl *)clientData;
    ThreadSpecificData *tsdPtr = TCL_TSD_INIT(&dataKey);
    Tcl_Interp *interp;
    int result = TCL_OK, scriptLen;
    char *evalScript;

    /*
     * Initialize the interpreter. The bad thing here is that we
     * assume that initialization of the Tcl interp will be
     * error free, which it may not. In the future we must recover
     * from this and exit gracefully (this is not that easy as
     * it seems on the first glance...)
     */

#ifdef NS_AOLSERVER
    struct mydata *md = (struct mydata*)ctrlPtr->cd;
    Ns_ThreadSetName("-tclthread-");
    interp = (Tcl_Interp*)Ns_TclAllocateInterp(md ? md->server : NULL);
#else
    interp = Tcl_CreateInterp();
    result = Tcl_Init(interp);
#endif

#if !defined(NS_AOLSERVER) || (defined(NS_MAJOR_VERSION) && NS_MAJOR_VERSION >= 4)
    result = Thread_Init(interp);
#endif

    tsdPtr->interp = interp;

    Tcl_MutexLock(&threadMutex);

    /*
     * Update the list of threads.
     */

    ListUpdateInner(tsdPtr);

    /*
     * We need to keep a pointer to the alloc'ed mem of the script
     * we are eval'ing, for the case that we exit during evaluation
     */

    scriptLen = strlen(ctrlPtr->script);
    evalScript = strcpy((char*)Tcl_Alloc(scriptLen+1), ctrlPtr->script);
    Tcl_CreateThreadExitHandler(ThreadExitProc,(ClientData)evalScript);

    /*
     * Notify the parent we are alive.
     */

    ctrlPtr->script = NULL;
    Tcl_ConditionNotify(&ctrlPtr->condWait);

    Tcl_MutexUnlock(&threadMutex);

    /*
     * Run the script.
     */

    Tcl_Preserve((ClientData)tsdPtr->interp);
    result = Tcl_EvalEx(tsdPtr->interp, evalScript,scriptLen,TCL_EVAL_GLOBAL);
    if (result != TCL_OK) {
        ThreadErrorProc(tsdPtr->interp);
    }

    /*
     * Clean up. Note: add something like TlistRemove for the transfer list.
     */

    if (tsdPtr->doOneEvent) {
        Tcl_ConditionFinalize(&tsdPtr->doOneEvent);
    }

    ListRemove(tsdPtr);

    /*
     * It is up to all other extensions, including Tk, to be responsible
     * for their own events when they receive their Tcl_CallWhenDeleted
     * notice when we delete this interp.
     */

#ifdef NS_AOLSERVER
    Ns_TclMarkForDelete(tsdPtr->interp);
    Ns_TclDeAllocateInterp(tsdPtr->interp);
#else
    Tcl_DeleteInterp(tsdPtr->interp);
#endif
    Tcl_Release((ClientData)tsdPtr->interp);

    /*tsdPtr->interp = NULL;*/

    /*
     * Tcl_ExitThread calls Tcl_FinalizeThread() indirectly which calls
     * ThreadExitHandlers and cleans the notifier as well as other sub-
     * systems that save thread state data.
     */

    Tcl_ExitThread(result);

    TCL_THREAD_CREATE_RETURN;
}

/*
 *----------------------------------------------------------------------
 *
 * ThreadErrorProc --
 *
 *  Send a message to the thread willing to hear about errors.
 *
 * Results:
 *  None
 *
 * Side effects:
 *  Send an event.
 *
 *----------------------------------------------------------------------
 */

static void
ThreadErrorProc(interp)
    Tcl_Interp *interp;         /* Interp that failed */
{
    ThreadSendData *sendPtr;
    const char *argv[3];
    char buf[THREAD_HNDLMAXLEN];
    const char *errorInfo;

    errorInfo = Tcl_GetVar(interp, "errorInfo", TCL_GLOBAL_ONLY);
    if (errorInfo == NULL) {
        errorInfo = "";
    }

    if (errorProcString == NULL) {
#ifdef NS_AOLSERVER
        Ns_Log(Error, "%s\n%s", Tcl_GetStringResult(interp), errorInfo);
#else
        Tcl_Channel errChannel = Tcl_GetStdChannel(TCL_STDERR);
        if (errChannel == NULL) {
            /* Fixes the [#634845] bug; credits to
             * Wojciech Kocjan <wojciech@kocjan.org> */
            return;
        }
        ThreadGetHandle(Tcl_GetCurrentThread(), buf);
        Tcl_WriteChars(errChannel, "Error from thread ", -1);
        Tcl_WriteChars(errChannel, buf, -1);
        Tcl_WriteChars(errChannel, "\n", 1);
        Tcl_WriteChars(errChannel, errorInfo, -1);
        Tcl_WriteChars(errChannel, "\n", 1);
#endif
    } else {
        ThreadGetHandle(Tcl_GetCurrentThread(), buf);
        argv[0] = errorProcString;
        argv[1] = buf;
        argv[2] = errorInfo;

        sendPtr = (ThreadSendData*)Tcl_Alloc(sizeof(ThreadSendData));
        sendPtr->execProc   = ThreadSendEval;
        sendPtr->freeProc   = (ThreadSendFree*)Tcl_Free;
        sendPtr->clientData = (ClientData) Tcl_Merge(3, argv);
        sendPtr->interp     = NULL;

        ThreadSend(interp, errorThreadId, sendPtr, NULL, 0);
    }
}

/*
 *----------------------------------------------------------------------
 *
 * ListUpdate --
 *
 *  Add the thread local storage to the list. This grabs the
 *  mutex to protect the list.
 *
 * Results:
 *  None
 *
 * Side effects:
 *  None.
 *
 *----------------------------------------------------------------------
 */

static void
ListUpdate(tsdPtr)
    ThreadSpecificData *tsdPtr;
{
    if (tsdPtr == NULL) {
        tsdPtr = TCL_TSD_INIT(&dataKey);
    }

    Tcl_MutexLock(&threadMutex);
    ListUpdateInner(tsdPtr);
    Tcl_MutexUnlock(&threadMutex);
}

/*
 *----------------------------------------------------------------------
 *
 * ListUpdateInner --
 *
 *  Add the thread local storage to the list. This assumes the caller
 *  has obtained the threadMutex.
 *
 * Results:
 *  None
 *
 * Side effects:
 *  Add the thread local storage to its list.
 *
 *----------------------------------------------------------------------
 */

static void
ListUpdateInner(tsdPtr)
    ThreadSpecificData *tsdPtr;
{
    if (threadList) {
        threadList->prevPtr = tsdPtr;
    }

    tsdPtr->nextPtr  = threadList;
    tsdPtr->prevPtr  = NULL;
    tsdPtr->threadId = Tcl_GetCurrentThread();

    threadList = tsdPtr;
}

/*
 *----------------------------------------------------------------------
 *
 * ListRemove --
 *
 *  Remove the thread local storage from its list. This grabs the
 *  mutex to protect the list.
 *
 * Results:
 *  None
 *
 * Side effects:
 *  Remove the thread local storage from its list.
 *
 *----------------------------------------------------------------------
 */

static void
ListRemove(tsdPtr)
    ThreadSpecificData *tsdPtr;
{
    if (tsdPtr == NULL) {
        tsdPtr = TCL_TSD_INIT(&dataKey);
    }

    Tcl_MutexLock(&threadMutex);
    ListRemoveInner(tsdPtr);
    Tcl_MutexUnlock(&threadMutex);
}

/*
 *----------------------------------------------------------------------
 *
 * ListRemoveInner --
 *
 *  Remove the thread local storage from its list.
 *
 * Results:
 *  None
 *
 * Side effects:
 *  Remove the thread local storage from its list.
 *
 *----------------------------------------------------------------------
 */

static void
ListRemoveInner(tsdPtr)
    ThreadSpecificData *tsdPtr;
{
    if (tsdPtr->prevPtr || tsdPtr->nextPtr) {
        if (tsdPtr->prevPtr) {
            tsdPtr->prevPtr->nextPtr = tsdPtr->nextPtr;
        } else {
            threadList = tsdPtr->nextPtr;
        }
        if (tsdPtr->nextPtr) {
            tsdPtr->nextPtr->prevPtr = tsdPtr->prevPtr;
        }
        tsdPtr->nextPtr = NULL;
        tsdPtr->prevPtr = NULL;
    } else if (tsdPtr == threadList) {
        threadList = NULL;
    }
}

/*
 *----------------------------------------------------------------------
 *
 * ThreadList --
 *
 *  Return a list of threads running Tcl interpreters.
 *
 * Results:
 *  Number of threads.
 *
 * Side effects:
 *  None.
 *
 *----------------------------------------------------------------------
 */

static int
ThreadList(interp, thrIdArray)
    Tcl_Interp *interp;
    Tcl_ThreadId **thrIdArray;
{
    int ii, count = 0;
    ThreadSpecificData *tsdPtr;

    Tcl_MutexLock(&threadMutex);

    /*
     * First walk; find out how many threads are registered.
     * We may avoid this and gain some speed by maintaining
     * the counter of allocated structs in the threadList.
     */

    for (tsdPtr = threadList; tsdPtr; tsdPtr = tsdPtr->nextPtr) {
        count++;
    }

    if (count == 0) {
        Tcl_MutexUnlock(&threadMutex);
        return 0;
    }

    /*
     * Allocate storage for passing thread id's to caller
     */

    *thrIdArray = (Tcl_ThreadId*)Tcl_Alloc(count * sizeof(Tcl_ThreadId));

    /*
     * Second walk; fill-in the array with thread ID's
     */

    for (tsdPtr = threadList, ii = 0; tsdPtr; tsdPtr = tsdPtr->nextPtr, ii++) {
        (*thrIdArray)[ii] = tsdPtr->threadId;
    }

    Tcl_MutexUnlock(&threadMutex);

    return count;
}

/*
 *----------------------------------------------------------------------
 *
 * ThreadExists --
 *
 *  Test wether a thread given by it's id is known to us.
 *
 * Results:
 *  Pointer to thread specific data structure or
 *  NULL if no thread with given ID found
 *
 * Side effects:
 *  None.
 *
 *----------------------------------------------------------------------
 */

static int
ThreadExists(thrId)
     Tcl_ThreadId thrId;
{
    ThreadSpecificData *tsdPtr;

    Tcl_MutexLock(&threadMutex);
    tsdPtr = ThreadExistsInner(thrId);
    Tcl_MutexUnlock(&threadMutex);

    return tsdPtr != NULL;
}

/*
 *----------------------------------------------------------------------
 *
 * ThreadExistsInner --
 *
 *  Test wether a thread given by it's id is known to us. Assumes
 *  caller holds the thread mutex.
 *
 * Results:
 *  Pointer to thread specific data structure or
 *  NULL if no thread with given ID found
 *
 * Side effects:
 *  None.
 *
 *----------------------------------------------------------------------
 */

static ThreadSpecificData *
ThreadExistsInner(thrId)
    Tcl_ThreadId thrId;              /* Thread id to look for. */
{
    ThreadSpecificData *tsdPtr;

    for (tsdPtr = threadList; tsdPtr; tsdPtr = tsdPtr->nextPtr) {
        if (tsdPtr->threadId == thrId) {
            return tsdPtr;
        }
    }

    return NULL;
}

/*
 *----------------------------------------------------------------------
 *
 * ThreadCancel --
 *
 *    Cancels a script in another thread.
 *
 * Results:
 *    A standard Tcl result.
 *
 * Side effects:
 *    None.
 *
 *----------------------------------------------------------------------
 */

static int
ThreadCancel(interp, thrId, result, flags)
    Tcl_Interp  *interp;        /* The current interpreter. */
    Tcl_ThreadId thrId;         /* Thread ID of other interpreter. */
    const char *result;         /* The error message or NULL for default. */
    int flags;                  /* Flags for Tcl_CancelEval. */
{
    ThreadSpecificData *tsdPtr = NULL; /* ... of the target thread */

    Tcl_MutexLock(&threadMutex);

    tsdPtr = ThreadExistsInner(thrId);

    if (tsdPtr == (ThreadSpecificData*)NULL) {
        Tcl_MutexUnlock(&threadMutex);
        ErrorNoSuchThread(interp, thrId);
        return TCL_ERROR;
    }

    Tcl_MutexUnlock(&threadMutex);

    return Tcl_CancelEval(tsdPtr->interp,
            (result != NULL) ? Tcl_NewStringObj(result, -1) : NULL, 0, flags);
}

/*
 *----------------------------------------------------------------------
 *
 * ThreadJoin --
 *
 *  Wait for the exit of a different thread.
 *
 * Results:
 *  A standard Tcl result.
 *
 * Side effects:
 *  The status of the exiting thread is left in the interp result
 *  area, but only in the case of success.
 *
 *----------------------------------------------------------------------
 */

static int
ThreadJoin(interp, thrId)
    Tcl_Interp  *interp;        /* The current interpreter. */
    Tcl_ThreadId thrId;         /* Thread ID of other interpreter. */
{
    int ret, state;

    ret = Tcl_JoinThread(thrId, &state);

    if (ret == TCL_OK) {
        Tcl_SetIntObj(Tcl_GetObjResult (interp), state);
    } else {
        char thrHandle[THREAD_HNDLMAXLEN];
        ThreadGetHandle(thrId, thrHandle);
        Tcl_AppendResult(interp, "cannot join thread ", thrHandle, NULL);
    }

    return ret;
}

/*
 *----------------------------------------------------------------------
 *
 * ThreadTransfer --
 *
 *  Transfers the specified channel which must not be shared and has
 *  to be registered in the given interp from that location to the
 *  main interp of the specified thread.
 *
 *  Thanks to Anreas Kupries for the initial implementation.
 *
 * Results:
 *  A standard Tcl result.
 *
 * Side effects:
 *  The thread-global lists of all known channels of both threads
 *  involved (specified and current) are modified. The channel is
 *  moved, all event handling for the channel is killed.
 *
 *----------------------------------------------------------------------
 */

static int
ThreadTransfer(interp, thrId, chan)
    Tcl_Interp *interp;         /* The current interpreter. */
    Tcl_ThreadId thrId;         /* Thread Id of other interpreter. */
    Tcl_Channel  chan;          /* The channel to transfer */
{
    /* Steps to perform for the transfer:
     *
     * i.   Sanity checks: chan has to registered in interp, must not be
     *      shared. This automatically excludes the special channels for
     *      stdin, stdout and stderr!
     * ii.  Clear event handling.
     * iii. Bump reference counter up to prevent destruction during the
     *      following unregister, then unregister the channel from the
     *      interp. Remove it from the thread-global list of all channels
     *      too.
     * iv.  Wrap the channel into an event and send that to the other
     *      thread, then wait for the other thread to process our message.
     * v.   The event procedure called by the other thread is
     *      'TransferEventProc'. It links the channel into the
     *      thread-global list of channels for that thread, registers it
     *      in the main interp of the other thread, removes the artificial
     *      reference, at last notifies this thread of the sucessful
     *      transfer. This allows this thread then to proceed.
     */

    TransferEvent *evPtr;
    TransferResult *resultPtr;

    if (!Tcl_IsChannelRegistered(interp, chan)) {
        Tcl_SetResult(interp, "channel is not registered here", TCL_STATIC);
    }
    if (Tcl_IsChannelShared(chan)) {
        Tcl_SetResult(interp, "channel is shared", TCL_STATIC);
        return TCL_ERROR;
    }

    /*
     * Short circuit transfers to ourself.  Nothing to do.
     */

    if (thrId == Tcl_GetCurrentThread()) {
        return TCL_OK;
    }

    Tcl_MutexLock(&threadMutex);

    /*
     * Verify the thread exists.
     */

    if (ThreadExistsInner(thrId) == NULL) {
        Tcl_MutexUnlock(&threadMutex);
        ErrorNoSuchThread(interp, thrId);
        return TCL_ERROR;
    }

    /*
     * Cut the channel out of the interp/thread
     */

    ThreadCutChannel(interp, chan);

    /*
     * Wrap it into an event.
     */

    resultPtr = (TransferResult*)Tcl_Alloc(sizeof(TransferResult));
    evPtr     = (TransferEvent *)Tcl_Alloc(sizeof(TransferEvent));

    evPtr->chan       = chan;
    evPtr->event.proc = TransferEventProc;
    evPtr->resultPtr  = resultPtr;

    /*
     * Initialize the result fields.
     */

    resultPtr->done       = (Tcl_Condition) NULL;
    resultPtr->resultCode = -1;
    resultPtr->resultMsg  = (char *) NULL;

    /*
     * Maintain the cleanup list.
     */

    resultPtr->srcThreadId = Tcl_GetCurrentThread();
    resultPtr->dstThreadId = thrId;
    resultPtr->eventPtr    = evPtr;

    SpliceIn(resultPtr, transferList);

    /*
     * Queue the event and poke the other thread's notifier.
     */

    Tcl_ThreadQueueEvent(thrId, (Tcl_Event*)evPtr, TCL_QUEUE_TAIL);
    Tcl_ThreadAlert(thrId);

    /*
     * (*) Block until the other thread has either processed the transfer
     * or rejected it.
     */

    while (resultPtr->resultCode < 0) {
        Tcl_ConditionWait(&resultPtr->done, &threadMutex, NULL);
    }

    /*
     * Unlink result from the result list.
     */

    SpliceOut(resultPtr, transferList);

    resultPtr->eventPtr = NULL;
    resultPtr->nextPtr  = NULL;
    resultPtr->prevPtr  = NULL;

    Tcl_MutexUnlock(&threadMutex);

    Tcl_ConditionFinalize(&resultPtr->done);

    /*
     * Process the result now.
     */

    if (resultPtr->resultCode != TCL_OK) {

        /*
         * Transfer failed, restore old state of channel with respect
         * to current thread and specified interp.
         */

        Tcl_SpliceChannel(chan);
        Tcl_RegisterChannel(interp, chan);
        Tcl_UnregisterChannel((Tcl_Interp *) NULL, chan);
        Tcl_AppendResult(interp, "transfer failed: ", NULL);

        if (resultPtr->resultMsg) {
            Tcl_AppendResult(interp, resultPtr->resultMsg, NULL);
            Tcl_Free(resultPtr->resultMsg);
        } else {
            Tcl_AppendResult(interp, "for reasons unknown", NULL);
        }
	Tcl_Free((char *)resultPtr);

        return TCL_ERROR;
    }

    if (resultPtr->resultMsg) {
        Tcl_Free(resultPtr->resultMsg);
    }
    Tcl_Free((char *)resultPtr);

    return TCL_OK;
}

/*
 *----------------------------------------------------------------------
 *
 * ThreadDetach --
 *
 *  Detaches the specified channel which must not be shared and has
 *  to be registered in the given interp. The detached channel is
 *  left in the transfer list until some other thread attaches it
 +  by calling the "thread::attach" command.
 *
 * Results:
 *  A standard Tcl result.
 *
 * Side effects:
 *  The thread-global lists of all known channels (transferList)
 *  is modified. All event handling for the channel is killed.
 *
 *----------------------------------------------------------------------
 */

static int
ThreadDetach(interp, chan)
    Tcl_Interp *interp;         /* The current interpreter. */
    Tcl_Channel chan;           /* The channel to detach */
{
    TransferEvent *evPtr;
    TransferResult *resultPtr;

    if (!Tcl_IsChannelRegistered(interp, chan)) {
        Tcl_SetResult(interp, "channel is not registered here", TCL_STATIC);
    }
    if (Tcl_IsChannelShared(chan)) {
        Tcl_SetResult(interp, "channel is shared", TCL_STATIC);
        return TCL_ERROR;
    }

    /*
     * Cut the channel out of the interp/thread
     */

    ThreadCutChannel(interp, chan);

    /*
     * Wrap it into the list of transfered channels. We generate no
     * events associated with the detached channel, thus really not
     * needing the transfer event structure allocated here. This
     * is done purely to avoid having yet another wrapper.
     */

    resultPtr = (TransferResult*)Tcl_Alloc(sizeof(TransferResult));
    evPtr     = (TransferEvent*)Tcl_Alloc(sizeof(TransferEvent));

    evPtr->chan       = chan;
    evPtr->event.proc = NULL;
    evPtr->resultPtr  = resultPtr;

    /*
     * Initialize the result fields. This is not used.
     */

    resultPtr->done       = (Tcl_Condition)NULL;
    resultPtr->resultCode = -1;
    resultPtr->resultMsg  = (char*)NULL;

    /*
     * Maintain the cleanup list. By setting the dst/srcThreadId
     * to zero we signal the code in ThreadAttach that this is the
     * detached channel. Therefore it should not be mistaken for
     * some regular TransferChannel operation underway. Also, this
     * will prevent the code in ThreadExitProc to splice out this
     * record from the list when the threads are exiting.
     * A side effect of this is that we may have entries in this
     * list which may never be removed (i.e. nobody attaches the
     * channel later on). This will result in both Tcl channel and
     * memory leak.
     */

    resultPtr->srcThreadId = (Tcl_ThreadId)0;
    resultPtr->dstThreadId = (Tcl_ThreadId)0;
    resultPtr->eventPtr    = evPtr;

    Tcl_MutexLock(&threadMutex);
    SpliceIn(resultPtr, transferList);
    Tcl_MutexUnlock(&threadMutex);

    return TCL_OK;
}

/*
 *----------------------------------------------------------------------
 *
 * ThreadAttach --
 *
 *  Attaches the previously detached channel into the current
 *  interpreter.
 *
 * Results:
 *  A standard Tcl result.
 *
 * Side effects:
 *  The thread-global lists of all known channels (transferList)
 *  is modified.
 *
 *----------------------------------------------------------------------
 */

static int
ThreadAttach(interp, chanName)
    Tcl_Interp *interp;         /* The current interpreter. */
    char *chanName;             /* The name of the channel to detach */
{
    int found = 0;
    Tcl_Channel chan = NULL;
    TransferResult *resPtr;

    /*
     * Locate the channel to attach by looking up its name in
     * the list of transfered channels. Watch that we don't
     * hit the regular channel transfer event.
     */

    Tcl_MutexLock(&threadMutex);
    for (resPtr = transferList; resPtr; resPtr = resPtr->nextPtr) {
        chan = resPtr->eventPtr->chan;
        if (!strcmp(Tcl_GetChannelName(chan),chanName)
                && !resPtr->dstThreadId) {
            if (Tcl_IsChannelExisting(chanName)) {
                Tcl_MutexUnlock(&threadMutex);
                Tcl_AppendResult(interp, "channel already exists", NULL);
                return TCL_ERROR;
            }
            SpliceOut(resPtr, transferList);
            Tcl_Free((char*)resPtr->eventPtr);
            Tcl_Free((char*)resPtr);
            found = 1;
            break;
        }
    }
    Tcl_MutexUnlock(&threadMutex);

    if (found == 0) {
        Tcl_AppendResult(interp, "channel not detached", NULL);
        return TCL_ERROR;
    }

    /*
     * Splice channel into the current interpreter
     */

    Tcl_SpliceChannel(chan);
    Tcl_RegisterChannel(interp, chan);
    Tcl_UnregisterChannel((Tcl_Interp *)NULL, chan);

    return TCL_OK;
}

/*
 *----------------------------------------------------------------------
 *
 * ThreadSend --
 *
 *  Run the procedure in other thread.
 *
 * Results:
 *  A standard Tcl result.
 *
 * Side effects:
 *  None.
 *
 *----------------------------------------------------------------------
 */

static int
ThreadSend(interp, thrId, send, clbk, flags)
    Tcl_Interp     *interp;      /* The current interpreter. */
    Tcl_ThreadId    thrId;       /* Thread Id of other thread. */
    ThreadSendData *send;        /* Pointer to structure with work to do */
    ThreadClbkData *clbk;        /* Opt. callback structure (may be NULL) */
    int             flags;       /* Wait or queue to tail */
{
    ThreadSpecificData *tsdPtr = NULL; /* ... of the target thread */

    int code;
    ThreadEvent *eventPtr;
    ThreadEventResult *resultPtr;

    /*
     * Verify the thread exists and is not in the error state.
     * The thread is in the error state only if we've configured
     * it to unwind on script evaluation error and last script
     * evaluation resulted in error actually.
     */

    Tcl_MutexLock(&threadMutex);

    tsdPtr = ThreadExistsInner(thrId);

    if (tsdPtr == (ThreadSpecificData*)NULL
            || (tsdPtr->flags & THREAD_FLAGS_INERROR)) {
        int inerror = tsdPtr && (tsdPtr->flags & THREAD_FLAGS_INERROR);
        Tcl_MutexUnlock(&threadMutex);
        ThreadFreeProc((ClientData)send);
        if (clbk) {
            ThreadFreeProc((ClientData)clbk);
        }
        if (inerror) {
            Tcl_SetResult(interp, "thread is in error", TCL_STATIC);
        } else {
            ErrorNoSuchThread(interp, thrId);
        }
        return TCL_ERROR;
    }

    /*
     * Short circuit sends to ourself.
     */

    if (thrId == Tcl_GetCurrentThread()) {
        Tcl_MutexUnlock(&threadMutex);
        if ((flags & THREAD_SEND_WAIT)) {
	    int code = (*send->execProc)(interp, (ClientData)send);
	    ThreadFreeProc((ClientData)send);
	    return code;
        } else {
            send->interp = interp;
            Tcl_Preserve((ClientData)send->interp);
            Tcl_DoWhenIdle((Tcl_IdleProc*)ThreadIdleProc, (ClientData)send);
            return TCL_OK;
        }
    }

    /*
     * Create the event for target thread event queue.
     */

    eventPtr = (ThreadEvent*)Tcl_Alloc(sizeof(ThreadEvent));
    eventPtr->sendData = send;
    eventPtr->clbkData = clbk;

    /*
     * Target thread about to service
     * another event
     */

    if (tsdPtr->maxEventsCount) {
        tsdPtr->eventsPending++;
    }

    /*
     * Caller wants to be notified, so we must take care
     * it's interpreter stays alive until we've finished.
     */

    if (eventPtr->clbkData) {
        Tcl_Preserve((ClientData)eventPtr->clbkData->interp);
    }
    if ((flags & THREAD_SEND_WAIT) == 0) {
        resultPtr              = NULL;
        eventPtr->resultPtr    = NULL;
    } else {
        resultPtr = (ThreadEventResult*)Tcl_Alloc(sizeof(ThreadEventResult));
        resultPtr->done        = (Tcl_Condition)NULL;
        resultPtr->result      = NULL;
        resultPtr->errorCode   = NULL;
        resultPtr->errorInfo   = NULL;
        resultPtr->dstThreadId = thrId;
        resultPtr->srcThreadId = Tcl_GetCurrentThread();
        resultPtr->eventPtr    = eventPtr;

        eventPtr->resultPtr    = resultPtr;

        SpliceIn(resultPtr, resultList);
    }

    /*
     * Queue the event and poke the other thread's notifier.
     */

    eventPtr->event.proc = ThreadEventProc;
    if ((flags & THREAD_SEND_HEAD)) {
        Tcl_ThreadQueueEvent(thrId, (Tcl_Event*)eventPtr, TCL_QUEUE_HEAD);
    } else {
        Tcl_ThreadQueueEvent(thrId, (Tcl_Event*)eventPtr, TCL_QUEUE_TAIL);
    }
    Tcl_ThreadAlert(thrId);

    if ((flags & THREAD_SEND_WAIT) == 0) {
        /*
         * Might potentially spend some time here, until the
         * worker thread clean's up it's queue a little bit.
         */
        while (tsdPtr->maxEventsCount &&
               tsdPtr->eventsPending > tsdPtr->maxEventsCount) {
            Tcl_ConditionWait(&tsdPtr->doOneEvent, &threadMutex, NULL);
        }
        Tcl_MutexUnlock(&threadMutex);
        return TCL_OK;
    }

    /*
     * Block on the result indefinitely.
     */

    Tcl_ResetResult(interp);

    while (resultPtr->result == NULL) {
        Tcl_ConditionWait(&resultPtr->done, &threadMutex, NULL);
    }

    SpliceOut(resultPtr, resultList);

    Tcl_MutexUnlock(&threadMutex);

    /*
     * Return result to caller
     */

    if (resultPtr->code == TCL_ERROR) {
        if (resultPtr->errorCode) {
            Tcl_SetErrorCode(interp, resultPtr->errorCode, NULL);
            Tcl_Free(resultPtr->errorCode);
        }
        if (resultPtr->errorInfo) {
            Tcl_AddErrorInfo(interp, resultPtr->errorInfo);
            Tcl_Free(resultPtr->errorInfo);
        }
    }

    code = resultPtr->code;
    Tcl_SetObjResult(interp, Tcl_NewStringObj(resultPtr->result, -1));

    /*
     * Cleanup
     */

    Tcl_ConditionFinalize(&resultPtr->done);
    if (resultPtr->result != threadEmptyResult) {
        Tcl_Free(resultPtr->result);
    }
    Tcl_Free((char*)resultPtr);

    return code;
}

/*
 *----------------------------------------------------------------------
 *
 * ThreadWait --
 *
 *  Waits for events and process them as they come, until signaled
 *  to stop.
 *
 * Results:
 *  Standard Tcl result.
 *
 * Side effects:
 *  Deletes any thread::send or thread::transfer events that are
 *  pending.
 *
 *----------------------------------------------------------------------
 */
static int
ThreadWait()
{
    int code = TCL_OK;
    int canrun = 1;
    ThreadSpecificData *tsdPtr = TCL_TSD_INIT(&dataKey);

    /*
     * Process events until signaled to stop.
     */

    while (canrun) {

        /*
         * About to service another event.
         * Wake-up eventual sleepers.
         */

        if (tsdPtr->maxEventsCount) {
            Tcl_MutexLock(&threadMutex);
            tsdPtr->eventsPending--;
            Tcl_ConditionNotify(&tsdPtr->doOneEvent);
            Tcl_MutexUnlock(&threadMutex);
        }

        /*
         * Attempt to process one event, blocking forever until an
         * event is actually received.  The event processed may cause
         * a script in progress to be canceled or exceed its limit;
         * therefore, check for these conditions if we are able to
         * (i.e. we are running in a high enough version of Tcl).
         */

        Tcl_DoOneEvent(TCL_ALL_EVENTS);

<<<<<<< HEAD
        /*
         * If the script has been unwound, bail out immediately. This does
         * not follow the recommended guidelines for how extensions should
         * handle the script cancellation functionality because this is
         * not a "normal" extension. Most extensions do not have a command
         * that simply enters an infinite Tcl event loop. Normal extensions
         * should not specify the TCL_CANCEL_UNWIND when calling the
         * Tcl_Canceled function to check if the command has been canceled.
         */

        if (Tcl_Canceled(tsdPtr->interp,
                TCL_LEAVE_ERR_MSG | TCL_CANCEL_UNWIND) == TCL_ERROR) {
            code = TCL_ERROR;
            break;
        }

        if (Tcl_LimitExceeded(tsdPtr->interp)) {
            Tcl_ResetResult(tsdPtr->interp);
            Tcl_AppendResult(tsdPtr->interp, "limit exceeded", NULL);
            code = TCL_ERROR;
            break;
        }

=======
>>>>>>> c92193d8
        /*
         * Test stop condition under mutex since
         * some other thread may flip our flags.
         */

        Tcl_MutexLock(&threadMutex);
        canrun = (tsdPtr->flags & THREAD_FLAGS_STOPPED) == 0;
        Tcl_MutexUnlock(&threadMutex);
    }

    /*
<<<<<<< HEAD
     * If the event processing loop above was terminated due to a
     * script in progress being canceled or exceeding its limits,
     * call the registered error processing script now, if there
     * is one.
     */

    if (code != TCL_OK) {
        ThreadErrorProc(tsdPtr->interp);
    }

    /*
=======
>>>>>>> c92193d8
     * Remove from the list of active threads, so nobody can post
     * work to this thread, since it is just about to terminate.
     */

    ListRemove(tsdPtr);

    /*
     * Now that the event processor for this thread is closing,
     * delete all pending thread::send and thread::transfer events.
     * These events are owned by us.  We don't delete anyone else's
     * events, but ours.
     */

    Tcl_DeleteEvents((Tcl_EventDeleteProc*)ThreadDeleteEvent, NULL);

    return code;
}

/*
 *----------------------------------------------------------------------
 *
 * ThreadReserve --
 *
 * Results:
 *
 * Side effects:
 *
 *----------------------------------------------------------------------
 */

static int
ThreadReserve(interp, thrId, operation, wait)
    Tcl_Interp *interp;                 /* Current interpreter */
    Tcl_ThreadId thrId;                 /* Target thread ID */
    int operation;                      /* THREAD_RESERVE | THREAD_RELEASE */
    int wait;                           /* Wait for thread to exit */
{
    int users, dowait = 0;
    ThreadEvent *evPtr;
    ThreadSpecificData *tsdPtr;

    Tcl_MutexLock(&threadMutex);

    /*
     * Check the given thread
     */

    if (thrId == (Tcl_ThreadId)0) {
        tsdPtr = TCL_TSD_INIT(&dataKey);
    } else {
        tsdPtr = ThreadExistsInner(thrId);
        if (tsdPtr == (ThreadSpecificData*)NULL) {
            Tcl_MutexUnlock(&threadMutex);
            ErrorNoSuchThread(interp, thrId);
            return TCL_ERROR;
        }
    }

    switch (operation) {
    case THREAD_RESERVE: ++tsdPtr->refCount;                break;
    case THREAD_RELEASE: --tsdPtr->refCount; dowait = wait; break;
    }

    users = tsdPtr->refCount;

    if (users <= 0) {

        /*
         * We're last attached user, so tear down the *target* thread
         */

        tsdPtr->flags |= THREAD_FLAGS_STOPPED;

        if (thrId && thrId != Tcl_GetCurrentThread() /* Not current! */) {
            ThreadEventResult *resultPtr = NULL;

            /*
             * Remove from the list of active threads, so nobody can post
             * work to this thread, since it is just about to terminate.
             */

            ListRemoveInner(tsdPtr);

            /*
             * Send an dummy event, just to wake-up target thread.
             * It should immediately exit thereafter. We might get
             * stuck here for long time if user really wants to
             * be absolutely sure that the thread has exited.
             */

            if (dowait) {
                resultPtr = (ThreadEventResult*)
                    Tcl_Alloc(sizeof(ThreadEventResult));
                resultPtr->done        = (Tcl_Condition)NULL;
                resultPtr->result      = NULL;
                resultPtr->code        = TCL_OK;
                resultPtr->errorCode   = NULL;
                resultPtr->errorInfo   = NULL;
                resultPtr->dstThreadId = thrId;
                resultPtr->srcThreadId = Tcl_GetCurrentThread();
                SpliceIn(resultPtr, resultList);
            }

            evPtr = (ThreadEvent*)Tcl_Alloc(sizeof(ThreadEvent));
            evPtr->event.proc = ThreadEventProc;
            evPtr->sendData   = NULL;
            evPtr->clbkData   = NULL;
            evPtr->resultPtr  = resultPtr;

            Tcl_ThreadQueueEvent(thrId, (Tcl_Event*)evPtr, TCL_QUEUE_TAIL);
            Tcl_ThreadAlert(thrId);

            if (dowait) {
                while (resultPtr->result == NULL) {
                    Tcl_ConditionWait(&resultPtr->done, &threadMutex, NULL);
                }
                SpliceOut(resultPtr, resultList);
                Tcl_ConditionFinalize(&resultPtr->done);
                if (resultPtr->result != threadEmptyResult) {
                    Tcl_Free(resultPtr->result); /* Will be ignored anyway */
                }
                Tcl_Free((char*)resultPtr);
            }
        }
    }

    Tcl_MutexUnlock(&threadMutex);
    Tcl_SetIntObj(Tcl_GetObjResult(interp), (users > 0) ? users : 0);

    return TCL_OK;
}

/*
 *----------------------------------------------------------------------
 *
 * ThreadEventProc --
 *
 *  Handle the event in the target thread.
 *
 * Results:
 *  Returns 1 to indicate that the event was processed.
 *
 * Side effects:
 *  Fills out the ThreadEventResult struct.
 *
 *----------------------------------------------------------------------
 */
static int
ThreadEventProc(evPtr, mask)
    Tcl_Event *evPtr;           /* Really ThreadEvent */
    int mask;
{
    ThreadSpecificData* tsdPtr = TCL_TSD_INIT(&dataKey);

    Tcl_Interp           *interp = NULL;
    Tcl_ThreadId           thrId = Tcl_GetCurrentThread();
    ThreadEvent        *eventPtr = (ThreadEvent*)evPtr;
    ThreadSendData      *sendPtr = eventPtr->sendData;
    ThreadClbkData      *clbkPtr = eventPtr->clbkData;
    ThreadEventResult* resultPtr = eventPtr->resultPtr;

    int code = TCL_ERROR; /* Pessimistic assumption */

    /*
     * See wether user has any preferences about which interpreter
     * to use for running this job. The job structure might indentify
     * one. If not, just use the thread's main interpreter which is
     * stored in the thread specific data structure.
     * Note that later on we might discover that we're running the
     * aync callback script. In this case, interpreter will be
     * changed to one given in the callback.
     */

    interp = (sendPtr && sendPtr->interp) ? sendPtr->interp : tsdPtr->interp;

    if (interp != NULL) {
        Tcl_Preserve((ClientData)interp);

        if (clbkPtr && clbkPtr->threadId == thrId) {
            Tcl_Release((ClientData)interp);
            /* Watch: this thread evaluates it's own callback. */
            interp = clbkPtr->interp;
            Tcl_Preserve((ClientData)interp);
        }

        Tcl_ResetResult(interp);

        if (sendPtr) {
            Tcl_CreateThreadExitHandler(ThreadFreeProc, (ClientData)sendPtr);
            if (clbkPtr) {
                Tcl_CreateThreadExitHandler(ThreadFreeProc,
                                            (ClientData)clbkPtr);
            }
            code = (*sendPtr->execProc)(interp, (ClientData)sendPtr);
            Tcl_DeleteThreadExitHandler(ThreadFreeProc, (ClientData)sendPtr);
            if (clbkPtr) {
                Tcl_DeleteThreadExitHandler(ThreadFreeProc,
                                            (ClientData)clbkPtr);
            }
        } else {
            code = TCL_OK;
        }
    }

    if (sendPtr) {
        ThreadFreeProc((ClientData)sendPtr);
        eventPtr->sendData = NULL;
    }

    if (resultPtr) {

        /*
         * Report job result synchronously to waiting caller
         */

        Tcl_MutexLock(&threadMutex);
        ThreadSetResult(interp, code, resultPtr);
        Tcl_ConditionNotify(&resultPtr->done);
        Tcl_MutexUnlock(&threadMutex);

        /*
         * We still need to release the reference to the Tcl
         * interpreter added by ThreadSend whenever the callback
         * data is not NULL.
         */

        if (clbkPtr) {
            Tcl_Release((ClientData)clbkPtr->interp);
        }
    } else if (clbkPtr && clbkPtr->threadId != thrId) {

        ThreadSendData *tmpPtr = (ThreadSendData*)clbkPtr;

        /*
         * Route the callback back to it's originator.
         * Do not wait for the result.
         */

        if (code != TCL_OK) {
            ThreadErrorProc(interp);
        }

        ThreadSetResult(interp, code, &clbkPtr->result);
        ThreadSend(interp, clbkPtr->threadId, tmpPtr, NULL, 0);

    } else if (code != TCL_OK) {
        /*
         * Only pass errors onto the registered error handler
         * when we don't have a result target for this event.
         */
        ThreadErrorProc(interp);

        /*
         * We still need to release the reference to the Tcl
         * interpreter added by ThreadSend whenever the callback
         * data is not NULL.
         */

        if (clbkPtr) {
            Tcl_Release((ClientData)clbkPtr->interp);
        }
    } else {
        /*
         * We still need to release the reference to the Tcl
         * interpreter added by ThreadSend whenever the callback
         * data is not NULL.
         */

        if (clbkPtr) {
            Tcl_Release((ClientData)clbkPtr->interp);
        }
    }

    if (interp != NULL) {
        Tcl_Release((ClientData)interp);
    }

    /*
     * Mark unwind scenario for this thread if the script resulted
     * in error condition and thread has been marked to unwind.
     * This will cause thread to disappear from the list of active
     * threads, clean-up its event queue and exit.
     */

    if (code != TCL_OK) {
        Tcl_MutexLock(&threadMutex);
        if (tsdPtr->flags & THREAD_FLAGS_UNWINDONERROR) {
            tsdPtr->flags |= THREAD_FLAGS_INERROR;
            if (tsdPtr->refCount == 0) {
                tsdPtr->flags |= THREAD_FLAGS_STOPPED;
            }
        }
        Tcl_MutexUnlock(&threadMutex);
    }

    return 1;
}

/*
 *----------------------------------------------------------------------
 *
 * ThreadSetResult --
 *
 * Results:
 *
 * Side effects:
 *
 *----------------------------------------------------------------------
 */

static void
ThreadSetResult(interp, code, resultPtr)
    Tcl_Interp *interp;
    int code;
    ThreadEventResult *resultPtr;
{
    int reslen;
    const char *errorCode, *errorInfo, *result;

    if (interp == NULL) {
        code      = TCL_ERROR;
        errorInfo = "";
        errorCode = "THREAD";
        result    = "no target interp!";
        reslen    = strlen(result);
        resultPtr->result = (reslen) ?
            strcpy(Tcl_Alloc(1+reslen), result) : threadEmptyResult;
    } else {
        result = Tcl_GetStringResult(interp);
        reslen = strlen(result);
        resultPtr->result = (reslen) ?
            strcpy(Tcl_Alloc(1+reslen), result) : threadEmptyResult;
        if (code == TCL_ERROR) {
            errorCode = Tcl_GetVar(interp, "errorCode", TCL_GLOBAL_ONLY);
            errorInfo = Tcl_GetVar(interp, "errorInfo", TCL_GLOBAL_ONLY);
        } else {
            errorCode = NULL;
            errorInfo = NULL;
        }
    }

    resultPtr->code = code;

    if (errorCode != NULL) {
        resultPtr->errorCode = Tcl_Alloc(1+strlen(errorCode));
        strcpy(resultPtr->errorCode, errorCode);
    } else {
        resultPtr->errorCode = NULL;
    }
    if (errorInfo != NULL) {
        resultPtr->errorInfo = Tcl_Alloc(1+strlen(errorInfo));
        strcpy(resultPtr->errorInfo, errorInfo);
    } else {
        resultPtr->errorInfo = NULL;
    }
}

/*
 *----------------------------------------------------------------------
 *
 * ThreadGetOption --
 *
 * Results:
 *
 * Side effects:
 *
 *----------------------------------------------------------------------
 */

static int
ThreadGetOption(interp, thrId, option, dsPtr)
    Tcl_Interp *interp;
    Tcl_ThreadId thrId;
    char *option;
    Tcl_DString *dsPtr;
{
    int len;
    ThreadSpecificData *tsdPtr = NULL;

    /*
     * If the optionName is NULL it means that we want
     * a list of all options and values.
     */

    len = (option == NULL) ? 0 : strlen(option);

    Tcl_MutexLock(&threadMutex);

    tsdPtr = ThreadExistsInner(thrId);

    if (tsdPtr == (ThreadSpecificData*)NULL) {
        Tcl_MutexUnlock(&threadMutex);
        ErrorNoSuchThread(interp, thrId);
        return TCL_ERROR;
    }

    if (len == 0 || (len > 3 && option[1] == 'e' && option[2] == 'v'
                     && !strncmp(option,"-eventmark", len))) {
        char buf[16];
        if (len == 0) {
            Tcl_DStringAppendElement(dsPtr, "-eventmark");
        }
        sprintf(buf, "%d", tsdPtr->maxEventsCount);
        Tcl_DStringAppendElement(dsPtr, buf);
        if (len != 0) {
            Tcl_MutexUnlock(&threadMutex);
            return TCL_OK;
        }
    }

    if (len == 0 || (len > 2 && option[1] == 'u'
                     && !strncmp(option,"-unwindonerror", len))) {
        int flag = tsdPtr->flags & THREAD_FLAGS_UNWINDONERROR;
        if (len == 0) {
            Tcl_DStringAppendElement(dsPtr, "-unwindonerror");
        }
        Tcl_DStringAppendElement(dsPtr, flag ? "1" : "0");
        if (len != 0) {
            Tcl_MutexUnlock(&threadMutex);
            return TCL_OK;
        }
    }

    if (len == 0 || (len > 3 && option[1] == 'e' && option[2] == 'r'
                     && !strncmp(option,"-errorstate", len))) {
        int flag = tsdPtr->flags & THREAD_FLAGS_INERROR;
        if (len == 0) {
            Tcl_DStringAppendElement(dsPtr, "-errorstate");
        }
        Tcl_DStringAppendElement(dsPtr, flag ? "1" : "0");
        if (len != 0) {
            Tcl_MutexUnlock(&threadMutex);
            return TCL_OK;
        }
    }

    if (len != 0) {
        Tcl_AppendResult(interp, "bad option \"", option,
                         "\", should be one of -eventmark, "
                         "-unwindonerror or -errorstate", NULL);
        Tcl_MutexUnlock(&threadMutex);
        return TCL_ERROR;
    }

    Tcl_MutexUnlock(&threadMutex);

    return TCL_OK;
}

/*
 *----------------------------------------------------------------------
 *
 * ThreadSetOption --
 *
 * Results:
 *
 * Side effects:
 *
 *----------------------------------------------------------------------
 */

static int
ThreadSetOption(interp, thrId, option, value)
    Tcl_Interp *interp;
    Tcl_ThreadId thrId;
    char *option;
    char *value;
{
    int len = strlen(option);
    ThreadSpecificData *tsdPtr = NULL;

    Tcl_MutexLock(&threadMutex);

    tsdPtr = ThreadExistsInner(thrId);

    if (tsdPtr == (ThreadSpecificData*)NULL) {
        Tcl_MutexUnlock(&threadMutex);
        ErrorNoSuchThread(interp, thrId);
        return TCL_ERROR;
    }
    if (len > 3 && option[1] == 'e' && option[2] == 'v'
        && !strncmp(option,"-eventmark", len)) {
        if (sscanf(value, "%d", &tsdPtr->maxEventsCount) != 1) {
            Tcl_AppendResult(interp, "expected integer but got \"",
                             value, "\"", NULL);
            Tcl_MutexUnlock(&threadMutex);
            return TCL_ERROR;
        }
    } else if (len > 2 && option[1] == 'u'
               && !strncmp(option,"-unwindonerror", len)) {
        int flag = 0;
        if (Tcl_GetBoolean(interp, value, &flag) != TCL_OK) {
            Tcl_MutexUnlock(&threadMutex);
            return TCL_ERROR;
        }
        if (flag) {
            tsdPtr->flags |=  THREAD_FLAGS_UNWINDONERROR;
        } else {
            tsdPtr->flags &= ~THREAD_FLAGS_UNWINDONERROR;
        }
    } else if (len > 3 && option[1] == 'e' && option[2] == 'r'
               && !strncmp(option,"-errorstate", len)) {
        int flag = 0;
        if (Tcl_GetBoolean(interp, value, &flag) != TCL_OK) {
            Tcl_MutexUnlock(&threadMutex);
            return TCL_ERROR;
        }
        if (flag) {
            tsdPtr->flags |=  THREAD_FLAGS_INERROR;
        } else {
            tsdPtr->flags &= ~THREAD_FLAGS_INERROR;
        }
    }

    Tcl_MutexUnlock(&threadMutex);

    return TCL_OK;
}

/*
 *----------------------------------------------------------------------
 *
 * ThreadIdleProc --
 *
 * Results:
 *
 * Side effects.
 *
 *----------------------------------------------------------------------
 */

static void
ThreadIdleProc(clientData)
    ClientData clientData;
{
    int ret;
    ThreadSendData *sendPtr = (ThreadSendData*)clientData;

    ret = (*sendPtr->execProc)(sendPtr->interp, (ClientData)sendPtr);
    if (ret != TCL_OK) {
        ThreadErrorProc(sendPtr->interp);
    }

    Tcl_Release((ClientData)sendPtr->interp);
    ThreadFreeProc(clientData);
}

/*
 *----------------------------------------------------------------------
 *
 * TransferEventProc --
 *
 *  Handle a transfer event in the target thread.
 *
 * Results:
 *  Returns 1 to indicate that the event was processed.
 *
 * Side effects:
 *  Fills out the TransferResult struct.
 *
 *----------------------------------------------------------------------
 */

static int
TransferEventProc(evPtr, mask)
    Tcl_Event *evPtr;           /* Really ThreadEvent */
    int mask;
{
    ThreadSpecificData    *tsdPtr = TCL_TSD_INIT(&dataKey);
    TransferEvent       *eventPtr = (TransferEvent *)evPtr;
    TransferResult     *resultPtr = eventPtr->resultPtr;
    Tcl_Interp            *interp = tsdPtr->interp;
    int code;
    const char* msg = NULL;

    if (interp == NULL) {
        /*
         * Reject transfer in case of a missing target.
         */
        code = TCL_ERROR;
        msg  = "target interp missing";
    } else {
        /*
         * Add channel to current thread and interp.
         * See ThreadTransfer for more explanations.
         */
        if (Tcl_IsChannelExisting(Tcl_GetChannelName(eventPtr->chan))) {
            /*
             * Reject transfer. Channel of same name already exists in target.
             */
            code = TCL_ERROR;
            msg  = "channel already exists in target";
        } else {
            Tcl_SpliceChannel(eventPtr->chan);
            Tcl_RegisterChannel(interp, eventPtr->chan);
            Tcl_UnregisterChannel((Tcl_Interp *) NULL, eventPtr->chan);
            code = TCL_OK; /* Return success. */
        }
    }
    if (resultPtr) {
        Tcl_MutexLock(&threadMutex);
        resultPtr->resultCode = code;
        if (msg != NULL) {
            resultPtr->resultMsg = (char*)Tcl_Alloc(1+strlen (msg));
            strcpy (resultPtr->resultMsg, msg);
        }
        Tcl_ConditionNotify(&resultPtr->done);
        Tcl_MutexUnlock(&threadMutex);
    }

    return 1;
}

/*
 *----------------------------------------------------------------------
 *
 * ThreadFreeProc --
 *
 *  Called when we are exiting and memory needs to be freed.
 *
 * Results:
 *  None.
 *
 * Side effects:
 *  Clears up mem specified in ClientData
 *
 *----------------------------------------------------------------------
 */
static void
ThreadFreeProc(clientData)
    ClientData clientData;
{
    /*
     * This will free send and/or callback structures
     * since both are the same in the beginning.
     */

    ThreadSendData *anyPtr = (ThreadSendData*)clientData;

    if (anyPtr) {
        if (anyPtr->clientData) {
            (*anyPtr->freeProc)(anyPtr->clientData);
        }
        Tcl_Free((char*)anyPtr);
    }
}

/*
 *----------------------------------------------------------------------
 *
 * ThreadDeleteEvent --
 *
 *  This is called from the ThreadExitProc to delete memory related
 *  to events that we put on the queue.
 *
 * Results:
 *  1 it was our event and we want it removed, 0 otherwise.
 *
 * Side effects:
 *  It cleans up our events in the event queue for this thread.
 *
 *----------------------------------------------------------------------
 */
static int
ThreadDeleteEvent(eventPtr, clientData)
    Tcl_Event *eventPtr;        /* Really ThreadEvent */
    ClientData clientData;      /* dummy */
{
    if (eventPtr->proc == ThreadEventProc) {
        /*
         * Regular script event. Just dispose memory
         */
        ThreadEvent *evPtr = (ThreadEvent*)eventPtr;
        if (evPtr->sendData) {
            ThreadFreeProc((ClientData)evPtr->sendData);
            evPtr->sendData = NULL;
        }
        if (evPtr->clbkData) {
            ThreadFreeProc((ClientData)evPtr->clbkData);
            evPtr->clbkData = NULL;
        }
        return 1;
    }
    if (eventPtr->proc == TransferEventProc) {
        /*
         * A channel is in flight toward the thread just exiting.
         * Pass it back to the originator, if possible.
         * Else kill it.
         */
        TransferEvent* evPtr = (TransferEvent *) eventPtr;

        if (evPtr->resultPtr == (TransferResult *) NULL) {
            /* No thread to pass the channel back to. Kill it.
             * This requires to splice it temporarily into our channel
             * list and then forcing the ref.counter down to the real
             * value of zero. This destroys the channel.
             */

            Tcl_SpliceChannel(evPtr->chan);
            Tcl_UnregisterChannel((Tcl_Interp *) NULL, evPtr->chan);
            return 1;
        }

        /* Our caller (ThreadExitProc) will pass the channel back.
         */

        return 1;
    }

    /*
     * If it was NULL, we were in the middle of servicing the event
     * and it should be removed
     */

    return (eventPtr->proc == NULL);
}

/*
 *----------------------------------------------------------------------
 *
 * ThreadExitProc --
 *
 *  This is called when the thread exits.
 *
 * Results:
 *  None.
 *
 * Side effects:
 *  It unblocks anyone that is waiting on a send to this thread.
 *  It cleans up any events in the event queue for this thread.
 *
 *----------------------------------------------------------------------
 */
static void
ThreadExitProc(clientData)
    ClientData clientData;
{
    char *threadEvalScript = (char*)clientData;
    const char *diemsg = "target thread died";
    ThreadEventResult *resultPtr, *nextPtr;
    Tcl_ThreadId self = Tcl_GetCurrentThread();
    ThreadSpecificData *tsdPtr = TCL_TSD_INIT(&dataKey);

    TransferResult *tResultPtr, *tNextPtr;

    if (threadEvalScript && threadEvalScript != threadEmptyResult) {
        Tcl_Free((char*)threadEvalScript);
    }

    Tcl_MutexLock(&threadMutex);

    /*
     * AOLserver and threadpool threads get started/stopped
     * out of the control of this interface so this is
     * the first chance to split them out of the thread list.
     */

    ListRemoveInner(tsdPtr);

    /*
     * Delete events posted to our queue while we were running.
     * For threads exiting from the thread::wait command, this
     * has already been done in ThreadWait() function.
     * For one-shot threads, having something here is a very
     * strange condition. It *may* happen if somebody posts us
     * an event while we were in the middle of processing some
     * lengthly user script. It is unlikely to happen, though.
     */

    Tcl_DeleteEvents((Tcl_EventDeleteProc*)ThreadDeleteEvent, NULL);

    /*
     * Walk the list of threads waiting for result from us
     * and inform them that we're about to exit.
     */

    for (resultPtr = resultList; resultPtr; resultPtr = nextPtr) {
        nextPtr = resultPtr->nextPtr;
        if (resultPtr->srcThreadId == self) {

            /*
             * We are going away. By freeing up the result we signal
             * to the other thread we don't care about the result.
             */

            SpliceOut(resultPtr, resultList);
            Tcl_Free((char*)resultPtr);

        } else if (resultPtr->dstThreadId == self) {

            /*
             * Dang. The target is going away. Unblock the caller.
             * The result string must be dynamically allocated
             * because the main thread is going to call free on it.
             */

            resultPtr->result = strcpy(Tcl_Alloc(1+strlen(diemsg)), diemsg);
            resultPtr->code = TCL_ERROR;
            resultPtr->errorCode = resultPtr->errorInfo = NULL;
            Tcl_ConditionNotify(&resultPtr->done);
        }
    }
    for (tResultPtr = transferList; tResultPtr; tResultPtr = tNextPtr) {
        tNextPtr = tResultPtr->nextPtr;
        if (tResultPtr->srcThreadId == self) {
            /*
             * We are going away. By freeing up the result we signal
             * to the other thread we don't care about the result.
             *
             * This should not happen, as this thread should be in
             * ThreadTransfer at location (*).
             */

            SpliceOut(tResultPtr, transferList);
            Tcl_Free((char*)tResultPtr);

        } else if (tResultPtr->dstThreadId == self) {
            /*
             * Dang. The target is going away. Unblock the caller.
             * The result string must be dynamically allocated
             * because the main thread is going to call free on it.
             */

            tResultPtr->resultMsg = strcpy(Tcl_Alloc(1+strlen(diemsg)),
                                           diemsg);
            tResultPtr->resultCode = TCL_ERROR;
            Tcl_ConditionNotify(&tResultPtr->done);
        }
    }
    Tcl_MutexUnlock(&threadMutex);
}

/*
 *----------------------------------------------------------------------
 *
 * ThreadGetHandle --
 *
 *  Construct the handle of the thread which is suitable
 *  to pass to Tcl.
 *
 * Results:
 *  None.
 *
 * Side effects:
 *  None.
 *
 *----------------------------------------------------------------------
 */

static void
ThreadGetHandle(thrId, handlePtr)
    Tcl_ThreadId thrId;
    char *handlePtr;
{
    sprintf(handlePtr, THREAD_HNDLPREFIX"%p", thrId);
}

/*
 *----------------------------------------------------------------------
 *
 * ThreadGetId --
 *
 *  Returns the ID of thread given it's Tcl handle.
 *
 * Results:
 *  Thread ID.
 *
 * Side effects:
 *  None.
 *
 *----------------------------------------------------------------------
 */

static int
ThreadGetId(interp, handleObj, thrIdPtr)
     Tcl_Interp *interp;
     Tcl_Obj *handleObj;
     Tcl_ThreadId *thrIdPtr;
{
    const char *thrHandle = Tcl_GetStringFromObj(handleObj, NULL);

    if (sscanf(thrHandle, THREAD_HNDLPREFIX"%p", thrIdPtr) == 1) {
        return TCL_OK;
    }

    Tcl_AppendResult(interp, "invalid thread handle \"",
                     thrHandle, "\"", NULL);
    return TCL_ERROR;
}

/*
 *----------------------------------------------------------------------
 *
 *  ErrorNoSuchThread --
 *
 *  Convenience function to set interpreter result when the thread
 *  given by it's ID cannot be found.
 *
 * Results:
 *  None.
 *
 * Side effects:
 *  None.
 *
 *----------------------------------------------------------------------
 */

static void
ErrorNoSuchThread(interp, thrId)
    Tcl_Interp *interp;
    Tcl_ThreadId thrId;
{
    char thrHandle[THREAD_HNDLMAXLEN];

    ThreadGetHandle(thrId, thrHandle);
    Tcl_AppendResult(interp, "thread \"", thrHandle,
                     "\" does not exist", NULL);
}

/*
 *----------------------------------------------------------------------
 *
 *  ThreadCutChannel --
 *
 *  Dissociate a Tcl channel from the current thread/interp.
 *
 * Results:
 *  None.
 *
 * Side effects:
 *  Events still pending in the thread event queue and ready to fire
 *  are not processed.
 *
 *----------------------------------------------------------------------
 */

static void
ThreadCutChannel(interp, chan)
    Tcl_Interp *interp;
    Tcl_Channel chan;
{
    Tcl_DriverWatchProc *watchProc;

    Tcl_ClearChannelHandlers(chan);

    watchProc   = Tcl_ChannelWatchProc(Tcl_GetChannelType(chan));

    /*
     * This effectively disables processing of pending
     * events which are ready to fire for the given
     * channel. If we do not do this, events will hit
     * the detached channel which is potentially being
     * owned by some other thread. This will wreck havoc
     * on our memory and eventually badly hurt us...
     */

    if (watchProc) {
        (*watchProc)(Tcl_GetChannelInstanceData(chan), 0);
    }

    /*
     * Artificially bump the channel reference count
     * which protects us from channel being closed
     * during the Tcl_UnregisterChannel().
     */

    Tcl_RegisterChannel((Tcl_Interp *) NULL, chan);
    Tcl_UnregisterChannel(interp, chan);

    Tcl_CutChannel(chan);
}

/* EOF $RCSfile: threadCmd.c,v $ */

/* Emacs Setup Variables */
/* Local Variables:      */
/* mode: C               */
/* indent-tabs-mode: nil */
/* c-basic-offset: 4     */
/* End:                  */<|MERGE_RESOLUTION|>--- conflicted
+++ resolved
@@ -330,15 +330,12 @@
 static void
 ThreadCutChannel(Tcl_Interp *interp,
                                Tcl_Channel channel);
-<<<<<<< HEAD
 
 static int
 ThreadCancel(Tcl_Interp *interp,
                                Tcl_ThreadId thrId,
                                const char *result,
                                int flags);
-=======
->>>>>>> c92193d8
 
 /*
  * Functions implementing Tcl commands
@@ -2789,7 +2786,6 @@
 
         Tcl_DoOneEvent(TCL_ALL_EVENTS);
 
-<<<<<<< HEAD
         /*
          * If the script has been unwound, bail out immediately. This does
          * not follow the recommended guidelines for how extensions should
@@ -2813,8 +2809,6 @@
             break;
         }
 
-=======
->>>>>>> c92193d8
         /*
          * Test stop condition under mutex since
          * some other thread may flip our flags.
@@ -2826,7 +2820,6 @@
     }
 
     /*
-<<<<<<< HEAD
      * If the event processing loop above was terminated due to a
      * script in progress being canceled or exceeding its limits,
      * call the registered error processing script now, if there
@@ -2838,8 +2831,6 @@
     }
 
     /*
-=======
->>>>>>> c92193d8
      * Remove from the list of active threads, so nobody can post
      * work to this thread, since it is just about to terminate.
      */
