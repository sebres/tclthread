--- conflicted
+++ resolved
@@ -22,68 +22,6 @@
 #include "tclThreadInt.h"
 
 /*
-<<<<<<< HEAD
-=======
- * Check if this is Tcl 8.5 or higher.  In that case, we will have the TIP
- * #143 APIs (i.e. interpreter resource limiting) available.
- */
-
-#ifndef TCL_TIP143
-# if (TCL_MAJOR_VERSION > 8) || (TCL_MINOR_VERSION > 4)
-#  define TCL_TIP143
-# endif
-#endif
-
-/*
- * If TIP #143 support is enabled and we are compiling against a pre-Tcl 8.5
- * core, hard-wire the necessary APIs using the "well-known" offsets into the
- * stubs table.
- */
-
-#define haveInterpLimit (tclVersion>84)
-#if defined(TCL_TIP143) && (TCL_MAJOR_VERSION == 8) && \
-    (TCL_MINOR_VERSION < 5)
-# if defined(USE_TCL_STUBS)
-#  define Tcl_LimitExceeded ((int (*)(Tcl_Interp *)) \
-     ((&(tclStubsPtr->tcl_PkgProvideEx))[524]))
-# else
-#  error "Supporting TIP #143 requires USE_TCL_STUBS before Tcl 8.5"
-# endif
-#endif
-
-/*
- * Check if this is Tcl 8.6 or higher.  In that case, we will have the TIP
- * #285 APIs (i.e. asynchronous script cancellation) available.
- */
-
-#define haveInterpCancel (tclVersion>85)
-#ifndef TCL_TIP285
-# if (TCL_MAJOR_VERSION > 8) || (TCL_MINOR_VERSION > 5)
-#  define TCL_TIP285
-# endif
-#endif
-
-/*
- * If TIP #285 support is enabled and we are compiling against a pre-Tcl 8.6
- * core, hard-wire the necessary APIs using the "well-known" offsets into the
- * stubs table.
- */
-
-#if defined(TCL_TIP285) && (TCL_MAJOR_VERSION == 8) && \
-    (TCL_MINOR_VERSION < 6)
-# if defined(USE_TCL_STUBS)
-#  define TCL_CANCEL_UNWIND	0x100000
-#  define Tcl_CancelEval ((int (*)(Tcl_Interp *, Tcl_Obj *, ClientData, int)) \
-     ((&(tclStubsPtr->tcl_PkgProvideEx))[580]))
-#  define Tcl_Canceled ((int (*)(Tcl_Interp *, int)) \
-     ((&(tclStubsPtr->tcl_PkgProvideEx))[581]))
-# else
-#  error "Supporting TIP #285 requires USE_TCL_STUBS before Tcl 8.6"
-# endif
-#endif
-
-/*
->>>>>>> e808185f
  * Access to the list of threads and to the thread send results
  * (defined below) is guarded by this mutex.
  */
@@ -427,7 +365,7 @@
     /* Tcl 8.6 interps are only supported on 32-bit machines.
      * Lower than that is never supported. Bye!
      */
-	const char *ver = (sizeof(size_t) == 4) ? "8.6-" : "9.0";
+	const char *ver = (sizeof(size_t) == sizeof(int))? "8.6-": "9.0";
 
     if (!Tcl_InitStubs(interp, ver, 0)) {
 	return TCL_ERROR;
