/*
 * This file implements a family of commands for sharing variables
 * between threads.
 *
 * Initial code is taken from nsd/tclvar.c found in AOLserver 3.+
 * distribution and modified to support Tcl 8.0+ command object interface
 * and internal storage in private shared Tcl objects.
 *
 * Copyright (c) 2002 by Zoran Vasiljevic.
 *
 * See the file "license.terms" for information on usage and redistribution
 * of this file, and for a DISCLAIMER OF ALL WARRANTIES.
 * ----------------------------------------------------------------------------
 */

#include "tclThreadInt.h"
#include "threadSvCmd.h"

#include "threadSvListCmd.h"    /* Shared variants of list commands */
#include "threadSvKeylistCmd.h" /* Shared variants of list commands */
#include "psGdbm.h"             /* The gdbm persistent store implementation */

/*
 * Number of buckets to spread shared arrays into. Each bucket is
 * associated with one mutex so locking a bucket locks all arrays
 * in that bucket as well. The number of buckets should be a prime.
 */

#define NUMBUCKETS 31

/*
 * Number of object containers
 * to allocate in one shot.
 */

#define OBJS_TO_ALLOC_EACH_TIME 100

/*
 * Reference to Tcl object types used in object-copy code.
 * Those are referenced read-only, thus no mutex protection.
 */

static const Tcl_ObjType* booleanObjTypePtr;
static const Tcl_ObjType* byteArrayObjTypePtr;
static const Tcl_ObjType* doubleObjTypePtr;
static const Tcl_ObjType* intObjTypePtr;
static const Tcl_ObjType* stringObjTypePtr;

/*
 * In order to be fully stub enabled, a small
 * hack is needed to query the tclEmptyStringRep
 * global symbol defined by Tcl. See Sv_Init.
 */

static char *Sv_tclEmptyStringRep = NULL;

/*
 * Global variables used within this file.
 */

static Bucket*    buckets;      /* Array of buckets. */
static Tcl_Mutex  bucketsMutex; /* Protects the array of buckets */

static SvCmdInfo* svCmdInfo;    /* Linked list of registered commands */
static RegType*   regType;      /* Linked list of registered obj types */
static PsStore*   psStore;      /* Linked list of registered pers. stores */

static Tcl_Mutex  svMutex;      /* Protects inserts into above lists */
static Tcl_Mutex  initMutex;    /* Serializes initialization issues */

/*
 * The standard commands found in NaviServer/AOLserver nsv_* interface.
 * For sharp-eye readers: the implementation of the "lappend" command
 * is moved to new list-command package, since it really belongs there.
 */

static Tcl_ObjCmdProc SvObjObjCmd;
static Tcl_ObjCmdProc SvAppendObjCmd;
static Tcl_ObjCmdProc SvIncrObjCmd;
static Tcl_ObjCmdProc SvSetObjCmd;
static Tcl_ObjCmdProc SvExistsObjCmd;
static Tcl_ObjCmdProc SvGetObjCmd;
static Tcl_ObjCmdProc SvArrayObjCmd;
static Tcl_ObjCmdProc SvUnsetObjCmd;
static Tcl_ObjCmdProc SvNamesObjCmd;

/*
 * New commands added to
 * standard set of nsv_*
 */

static Tcl_ObjCmdProc SvPopObjCmd;
static Tcl_ObjCmdProc SvMoveObjCmd;
static Tcl_ObjCmdProc SvLockObjCmd;

/*
 * Forward declarations for functions to
 * manage buckets, arrays and shared objects.
 */

static Container* CreateContainer(Array*, Tcl_HashEntry*, Tcl_Obj*);
static Container* AcquireContainer(Array*, const char*, int);

static Array* CreateArray(Bucket*, const char*);
static Array* LockArray(Tcl_Interp*, const char*, int);

static int ReleaseContainer(Tcl_Interp*, Container*, int);
static int DeleteContainer(Container*);
static int FlushArray(Array*);
static int DeleteArray(Array*);

static void SvAllocateContainers(Bucket*);
static void SvRegisterStdCommands(void);

#define SV_FINALIZE
#ifdef SV_FINALIZE
static void SvFinalizeContainers(Bucket*);
static void SvFinalize(ClientData);
#endif /* SV_FINALIZE */

static PsStore* GetPsStore(char *handle);

static int SvObjDispatchObjCmd(ClientData arg,
            Tcl_Interp *interp, int objc, Tcl_Obj *const objv[]);

/*
 *-----------------------------------------------------------------------------
 *
 * Sv_RegisterCommand --
 *
 *      Utility to register commands to be loaded at module start.
 *
 * Results:
 *      None.
 *
 * Side effects;
 *      New command will be added to a linked list of registered commands.
 *
 *-----------------------------------------------------------------------------
 */

void
Sv_RegisterCommand(cmdName, objProc, delProc)
    const char *cmdName;                /* Name of command to register */
    Tcl_ObjCmdProc *objProc;            /* Object-based command procedure */
    Tcl_CmdDeleteProc *delProc;         /* Command delete procedure */
{
    int len = strlen(cmdName) + strlen(TSV_CMD_PREFIX) + 1;
    int len2 = strlen(cmdName) + strlen(TSV_CMD2_PREFIX) + 1;
    SvCmdInfo *newCmd = (SvCmdInfo*)ckalloc(sizeof(SvCmdInfo) + len + len2);

    /*
     * Setup new command structure
     */

    newCmd->cmdName = (char*)((char*)newCmd + sizeof(SvCmdInfo));
    newCmd->cmdName2 = newCmd->cmdName + len;

    newCmd->objProcPtr = objProc;
    newCmd->delProcPtr = delProc;

    /*
     * Rewrite command name. This is needed so we can
     * easily turn-on the compatiblity with NaviServer/AOLserver
     * command names.
     */

    strcpy(newCmd->cmdName, TSV_CMD_PREFIX);
    strcat(newCmd->cmdName, cmdName);
    newCmd->name = newCmd->cmdName + strlen(TSV_CMD_PREFIX);
    strcpy(newCmd->cmdName2, TSV_CMD2_PREFIX);
    strcat(newCmd->cmdName2, cmdName);

    /*
     * Plug-in in shared list of commands.
     */

    Tcl_MutexLock(&svMutex);
    if (svCmdInfo == NULL) {
        svCmdInfo = newCmd;
        newCmd->nextPtr = NULL;
    } else {
        newCmd->nextPtr = svCmdInfo;
        svCmdInfo = newCmd;
    }
    Tcl_MutexUnlock(&svMutex);

    return;
}

/*
 *-----------------------------------------------------------------------------
 *
 * Sv_RegisterObjType --
 *
 *      Registers custom object duplicator function for a specific
 *      object type. Registered function will be called by the
 *      private object creation routine every time an object is
 *      plugged out or in the shared array. This way we assure that
 *      Tcl objects do not get shared per-reference between threads.
 *
 * Results:
 *      None.
 *
 * Side effects;
 *      Memory gets allocated.
 *
 *-----------------------------------------------------------------------------
 */

void
Sv_RegisterObjType(typePtr, dupProc)
    const Tcl_ObjType *typePtr;               /* Type of object to register */
    Tcl_DupInternalRepProc *dupProc;    /* Custom object duplicator */
{
    RegType *newType = (RegType*)ckalloc(sizeof(RegType));

    /*
     * Setup new type structure
     */

    newType->typePtr = typePtr;
    newType->dupIntRepProc = dupProc;

    /*
     * Plug-in in shared list
     */

    Tcl_MutexLock(&svMutex);
    newType->nextPtr = regType;
    regType = newType;
    Tcl_MutexUnlock(&svMutex);
}

/*
 *-----------------------------------------------------------------------------
 *
 * Sv_RegisterPsStore --
 *
 *      Registers a handler to the persistent storage.
 *
 * Results:
 *      None.
 *
 * Side effects;
 *      Memory gets allocated.
 *
 *-----------------------------------------------------------------------------
 */

void
Sv_RegisterPsStore(psStorePtr)
     PsStore *psStorePtr;
{

    PsStore *psPtr = (PsStore*)ckalloc(sizeof(PsStore));

    *psPtr = *psStorePtr;

    /*
     * Plug-in in shared list
     */

    Tcl_MutexLock(&svMutex);
    if (psStore == NULL) {
        psStore = psPtr;
        psStore->nextPtr = NULL;
    } else {
        psPtr->nextPtr = psStore;
        psStore = psPtr;
    }
    Tcl_MutexUnlock(&svMutex);
}

/*
 *-----------------------------------------------------------------------------
 *
 * Sv_GetContainer --
 *
 *      This is the workhorse of the module. It returns the container
 *      with the shared Tcl object. It also locks the container, so
 *      when finished with operation on the Tcl object, one has to
 *      unlock the container by calling the Sv_PutContainer().
 *      If instructed, this command might also create new container
 *      with empty Tcl object.
 *
 * Results:
 *      A standard Tcl result.
 *
 * Side effects:
 *      New container might be created.
 *
 *-----------------------------------------------------------------------------
 */

int
Sv_GetContainer(interp, objc, objv, retObj, offset, flags)
    Tcl_Interp *interp;                 /* Current interpreter. */
    int objc;                           /* Number of arguments */
    Tcl_Obj *const objv[];              /* Argument objects. */
    Container **retObj;                 /* OUT: shared object container */
    int *offset;                        /* Shift in argument list */
    int flags;                          /* Options for locking shared array */
{
    const char *array, *key;

    if (*retObj == NULL) {
        Array *arrayPtr = NULL;

        /*
         * Parse mandatory arguments: <cmd> array key
         */

        if (objc < 3) {
            Tcl_WrongNumArgs(interp, 1, objv, "array key ?args?");
            return TCL_ERROR;
        }

        array = Tcl_GetString(objv[1]);
        key   = Tcl_GetString(objv[2]);

        *offset = 3; /* Consumed three arguments: cmd, array, key */

        /*
         * Lock the shared array and locate the shared object
         */

        arrayPtr = LockArray(interp, array, flags);
        if (arrayPtr == NULL) {
            return TCL_BREAK;
        }
        *retObj = AcquireContainer(arrayPtr, Tcl_GetString(objv[2]), flags);
        if (*retObj == NULL) {
            UnlockArray(arrayPtr);
            Tcl_AppendResult(interp, "no key ", array, "(", key, ")", NULL);
            return TCL_BREAK;
        }
    } else {
        Tcl_HashTable *handles = &((*retObj)->bucketPtr->handles);
        LOCK_CONTAINER(*retObj);
        if (Tcl_FindHashEntry(handles, (char*)(*retObj)) == NULL) {
            UNLOCK_CONTAINER(*retObj);
            Tcl_SetObjResult(interp, Tcl_NewStringObj("key has been deleted", TCL_STRLEN));
            return TCL_BREAK;
        }
        *offset = 2; /* Consumed two arguments: object, cmd */
    }

    return TCL_OK;
}

/*
 *-----------------------------------------------------------------------------
 *
 * Sv_PutContainer --
 *
 *      Releases the container obtained by the Sv_GetContainer.
 *
 * Results:
 *      A standard Tcl result.
 *
 * Side effects:
 *      For bound arrays, update the underlying persistent storage.
 *
 *-----------------------------------------------------------------------------
 */

int
Sv_PutContainer(interp, svObj, mode)
    Tcl_Interp *interp;               /* For error reporting; might be NULL */
    Container *svObj;                 /* Shared object container */
    int mode;                         /* One of SV_XXX modes */
{
    int ret;

    ret = ReleaseContainer(interp, svObj, mode);
    UnlockArray(svObj->arrayPtr);

    return ret;
}

/*
 *-----------------------------------------------------------------------------
 *
 * GetPsStore --
 *
 *      Performs a lookup in the list of registered persistent storage
 *      handlers. If the match is found, duplicates the persistent
 *      storage record and passes the copy to the caller.
 *
 * Results:
 *      Pointer to the newly allocated persistent storage handler. Caller
 *      must free this block when done with it. If none found, returns NULL,
 *
 * Side effects;
 *      Memory gets allocated. Caller should free the return value of this
 *      function using ckfree().
 *
 *-----------------------------------------------------------------------------
 */

static PsStore*
GetPsStore(char *handle)
{
    int i;
    char *type = handle, *addr, *delimiter = strchr(handle, ':');
    PsStore *tmpPtr, *psPtr = NULL;

    /*
     * Expect the handle in the following format: <type>:<address>
     * where "type" must match one of the registered presistent store
     * types (gdbm, tcl, whatever) and <address> is what is passed to
     * the open procedure of the registered store.
     *
     * Example: gdbm:/path/to/gdbm/file
     */

    /*
     * Try to see wether some array is already bound to the
     * same persistent storage address.
     */

    for (i = 0; i < NUMBUCKETS; i++) {
        Tcl_HashSearch search;
        Tcl_HashEntry *hPtr;
        Bucket *bucketPtr = &buckets[i];
        LOCK_BUCKET(bucketPtr);
        hPtr = Tcl_FirstHashEntry(&bucketPtr->arrays, &search);
        while (hPtr) {
            Array *arrayPtr = (Array*)Tcl_GetHashValue(hPtr);
            if (arrayPtr->bindAddr && arrayPtr->psPtr) {
                if (strcmp(arrayPtr->bindAddr, handle) == 0) {
                    UNLOCK_BUCKET(bucketPtr);
                    return NULL; /* Array already bound */
                }
            }
            hPtr = Tcl_NextHashEntry(&search);
        }
        UNLOCK_BUCKET(bucketPtr);
    }

    /*
     * Split the address and storage handler
     */

    if (delimiter == NULL) {
        addr = NULL;
    } else {
        *delimiter = 0;
        addr = delimiter + 1;
    }

    /*
     * No array was bound to the same persistent storage.
     * Lookup the persistent storage to bind to.
     */

    Tcl_MutexLock(&svMutex);
    for (tmpPtr = psStore; tmpPtr; tmpPtr = tmpPtr->nextPtr) {
        if (strcmp(tmpPtr->type, type) == 0) {
            tmpPtr->psHandle = (*tmpPtr->psOpen)(addr);
            if (tmpPtr->psHandle) {
                psPtr = (PsStore*)ckalloc(sizeof(PsStore));
                *psPtr = *tmpPtr;
                psPtr->nextPtr = NULL;
            }
            break;
        }
    }
    Tcl_MutexUnlock(&svMutex);

    if (delimiter) {
        *delimiter = ':';
    }

    return psPtr;
}

/*
 *-----------------------------------------------------------------------------
 *
 * AcquireContainer --
 *
 *      Finds a variable within an array and returns it's container.
 *
 * Results:
 *      Pointer to variable object.
 *
 * Side effects;
 *      New variable may be created. For bound arrays, try to locate
 *      the key in the persistent storage as well.
 *
 *-----------------------------------------------------------------------------
 */

static Container *
AcquireContainer(arrayPtr, key, flags)
    Array *arrayPtr;
    const char *key;
    int flags;
{
    int new;
    Tcl_Obj *tclObj = NULL;
    Tcl_HashEntry *hPtr = Tcl_FindHashEntry(&arrayPtr->vars, key);

    if (hPtr == NULL) {
        PsStore *psPtr = arrayPtr->psPtr;
        if (psPtr) {
            char *val = NULL;
            STRLEN_TYPE len = 0;
            if ((*psPtr->psGet)(psPtr->psHandle, key, &val, &len) == 0) {
                tclObj = Tcl_NewStringObj(val, len);
                (*psPtr->psFree)(val);
            }
        }
        if (!(flags & FLAGS_CREATEVAR) && tclObj == NULL) {
            return NULL;
        }
        if (tclObj == NULL) {
            tclObj = Tcl_NewObj();
        }
        hPtr = Tcl_CreateHashEntry(&arrayPtr->vars, key, &new);
        Tcl_SetHashValue(hPtr, CreateContainer(arrayPtr, hPtr, tclObj));
    }

    return (Container*)Tcl_GetHashValue(hPtr);
}

/*
 *-----------------------------------------------------------------------------
 *
 * ReleaseContainer --
 *
 *      Does some post-processing on the used container. This is mostly
 *      needed when the container has been modified and needs to be
 *      saved in the bound persistent storage.
 *
 * Results:
 *      A standard Tcl result
 *
 * Side effects:
 *      Persistent storage, if bound, might be modified.
 *
 *-----------------------------------------------------------------------------
 */

static int
ReleaseContainer(interp, svObj, mode)
    Tcl_Interp *interp;
    Container *svObj;
    int mode;
{
    PsStore *psPtr = svObj->arrayPtr->psPtr;
    STRLEN_TYPE len;
    char *key, *val;

    switch (mode) {
    case SV_UNCHANGED: return TCL_OK;
    case SV_ERROR:     return TCL_ERROR;
    case SV_CHANGED:
        if (psPtr) {
            key = Tcl_GetHashKey(&svObj->arrayPtr->vars, svObj->entryPtr);
            val = Tcl_GetStringFromObj(svObj->tclObj, &len);
            if ((*psPtr->psPut)(psPtr->psHandle, key, val, len) == -1) {
                const char *err = (*psPtr->psError)(psPtr->psHandle);
                Tcl_SetObjResult(interp, Tcl_NewStringObj(err, TCL_STRLEN));
                return TCL_ERROR;
            }
        }
        return TCL_OK;
    }

    return TCL_ERROR; /* Should never be reached */
}

/*
 *-----------------------------------------------------------------------------
 *
 * CreateContainer --
 *
 *      Creates new shared container holding Tcl object to be stored
 *      in the shared array
 *
 * Results:
 *      The container pointer.
 *
 * Side effects:
 *      Memory gets allocated.
 *
 *-----------------------------------------------------------------------------
 */

static Container *
CreateContainer(arrayPtr, entryPtr, tclObj)
    Array *arrayPtr;
    Tcl_HashEntry *entryPtr;
    Tcl_Obj *tclObj;
{
    Container *svObj;

    if (arrayPtr->bucketPtr->freeCt == NULL) {
        SvAllocateContainers(arrayPtr->bucketPtr);
    }

    svObj = arrayPtr->bucketPtr->freeCt;
    arrayPtr->bucketPtr->freeCt = svObj->nextPtr;

    svObj->arrayPtr  = arrayPtr;
    svObj->bucketPtr = arrayPtr->bucketPtr;
    svObj->tclObj    = tclObj;
    svObj->entryPtr  = entryPtr;
    svObj->handlePtr = NULL;

    if (svObj->tclObj) {
        Tcl_IncrRefCount(svObj->tclObj);
    }

    return svObj;
}

/*
 *-----------------------------------------------------------------------------
 *
 * DeleteContainer --
 *
 *      Destroys the container and the Tcl object within it. For bound
 *      shared arrays, the underlying persistent store is updated as well.
 *
 * Results:
 *      None.
 *
 * Side effects:
 *      Memory gets reclaimed. If the shared array was bound to persistent
 *      storage, it removes the corresponding record.
 *
 *-----------------------------------------------------------------------------
 */

static int
DeleteContainer(svObj)
    Container *svObj;
{
    if (svObj->tclObj) {
        Tcl_DecrRefCount(svObj->tclObj);
    }
    if (svObj->handlePtr) {
        Tcl_DeleteHashEntry(svObj->handlePtr);
    }
    if (svObj->entryPtr) {
        PsStore *psPtr = svObj->arrayPtr->psPtr;
        if (psPtr) {
            char *key = Tcl_GetHashKey(&svObj->arrayPtr->vars,svObj->entryPtr);
            if ((*psPtr->psDelete)(psPtr->psHandle, key) == -1) {
                return TCL_ERROR;
            }
        }
        Tcl_DeleteHashEntry(svObj->entryPtr);
    }

    svObj->arrayPtr  = NULL;
    svObj->entryPtr  = NULL;
    svObj->handlePtr = NULL;
    svObj->tclObj    = NULL;

    svObj->nextPtr = svObj->bucketPtr->freeCt;
    svObj->bucketPtr->freeCt = svObj;

    return TCL_OK;
}

/*
 *-----------------------------------------------------------------------------
 *
 * LockArray --
 *
 *      Find (or create) the array structure for shared array and lock it.
 *      Array structure must be later unlocked with UnlockArray.
 *
 * Results:
 *      TCL_OK or TCL_ERROR if no such array.
 *
 * Side effects:
 *      Sets *arrayPtrPtr with Array pointer or leave error in given interp.
 *
 *-----------------------------------------------------------------------------
 */

static Array *
LockArray(interp, array, flags)
    Tcl_Interp *interp;                 /* Interpreter to leave result. */
    const char *array;                  /* Name of array to lock */
    int flags;                          /* FLAGS_CREATEARRAY/FLAGS_NOERRMSG*/
{
    register const char *p;
    register unsigned int result;
    register int i;
    Bucket *bucketPtr;
    Array *arrayPtr;

    /*
     * Compute a hash to map an array to a bucket.
     */

    p = array;
    result = 0;
    while (*p++) {
        i = *p;
        result += (result << 3) + i;
    }
    i = result % NUMBUCKETS;
    bucketPtr = &buckets[i];

    /*
     * Lock the bucket and find the array, or create a new one.
     * The bucket will be left locked on success.
     */

    LOCK_BUCKET(bucketPtr); /* Note: no matching unlock below ! */
    if (flags & FLAGS_CREATEARRAY) {
        arrayPtr = CreateArray(bucketPtr, array);
    } else {
        Tcl_HashEntry *hPtr = Tcl_FindHashEntry(&bucketPtr->arrays, array);
        if (hPtr == NULL) {
            UNLOCK_BUCKET(bucketPtr);
            if (!(flags & FLAGS_NOERRMSG)) {
                Tcl_AppendResult(interp, "\"", array,
                                 "\" is not a thread shared array", NULL);
            }
            return NULL;
        }
        arrayPtr = (Array*)Tcl_GetHashValue(hPtr);
    }

    return arrayPtr;
}
/*
 *-----------------------------------------------------------------------------
 *
 * FlushArray --
 *
 *      Unset all keys in an array.
 *
 * Results:
 *      None.
 *
 * Side effects:
 *      Array is cleaned but it's variable hash-hable still lives.
 *      For bound arrays, the persistent store is updated accordingly.
 *
 *-----------------------------------------------------------------------------
 */

static int
FlushArray(arrayPtr)
    Array *arrayPtr;                    /* Name of array to flush */
{
    Tcl_HashEntry *hPtr;
    Tcl_HashSearch search;

    for (hPtr = Tcl_FirstHashEntry(&arrayPtr->vars, &search); hPtr;
         hPtr = Tcl_NextHashEntry(&search)) {
        if (DeleteContainer((Container*)Tcl_GetHashValue(hPtr)) != TCL_OK) {
            return TCL_ERROR;
        }
    }

    return TCL_OK;
}

/*
 *-----------------------------------------------------------------------------
 *
 * CreateArray --
 *
 *      Creates new shared array instance.
 *
 * Results:
 *      Pointer to the newly created array
 *
 * Side effects:
 *      Memory gets allocated
 *
 *-----------------------------------------------------------------------------
 */

static Array *
CreateArray(bucketPtr, arrayName)
    Bucket *bucketPtr;
    const char *arrayName;
{
    int new;
    Array *arrayPtr;
    Tcl_HashEntry *hPtr;

    hPtr = Tcl_CreateHashEntry(&bucketPtr->arrays, arrayName, &new);
    if (!new) {
        return (Array*)Tcl_GetHashValue(hPtr);
    }

    arrayPtr = (Array*)ckalloc(sizeof(Array));
    arrayPtr->bucketPtr = bucketPtr;
    arrayPtr->entryPtr  = hPtr;
    arrayPtr->psPtr     = NULL;
    arrayPtr->bindAddr  = NULL;

    Tcl_InitHashTable(&arrayPtr->vars, TCL_STRING_KEYS);
    Tcl_SetHashValue(hPtr, arrayPtr);

    return arrayPtr;
}

/*
 *-----------------------------------------------------------------------------
 *
 * DeleteArray --
 *
 *      Deletes the shared array.
 *
 * Results:
 *      A standard Tcl result.
 *
 * Side effects:
 *      Memory gets reclaimed.
 *
 *-----------------------------------------------------------------------------
 */

static int
DeleteArray(arrayPtr)
    Array *arrayPtr;
{
    if (FlushArray(arrayPtr) == -1) {
        return TCL_ERROR;
    }
    if (arrayPtr->psPtr) {
        PsStore *psPtr = arrayPtr->psPtr;
        if ((*psPtr->psClose)(psPtr->psHandle) == -1) {
            return TCL_ERROR;
        }
        ckfree((char*)arrayPtr->psPtr), arrayPtr->psPtr = NULL;
    }
    if (arrayPtr->bindAddr) {
        ckfree(arrayPtr->bindAddr);
    }
    if (arrayPtr->entryPtr) {
        Tcl_DeleteHashEntry(arrayPtr->entryPtr);
    }

    Tcl_DeleteHashTable(&arrayPtr->vars);
    ckfree((char*)arrayPtr);

    return TCL_OK;
}

/*
 *-----------------------------------------------------------------------------
 *
 * SvAllocateContainers --
 *
 *      Any similarity with the Tcl AllocateFreeObj function is purely
 *      coincidental... Just joking; this is (almost) 100% copy of it! :-)
 *
 * Results:
 *      None.
 *
 * Side effects:
 *      Allocates memory for many containers at the same time
 *
 *-----------------------------------------------------------------------------
 */

static void
SvAllocateContainers(bucketPtr)
    Bucket *bucketPtr;
{
    Container tmp[2];
    size_t objSizePlusPadding = (size_t)(((char*)(tmp+1))-(char*)tmp);
    size_t bytesToAlloc = (OBJS_TO_ALLOC_EACH_TIME * objSizePlusPadding);
    char *basePtr;
    register Container *prevPtr = NULL, *objPtr = NULL;
    register int i;

    basePtr = (char*)ckalloc(bytesToAlloc);
    memset(basePtr, 0, bytesToAlloc);

    objPtr = (Container*)basePtr;
    objPtr->chunkAddr = basePtr; /* Mark chunk address for reclaim */

    for (i = 0; i < OBJS_TO_ALLOC_EACH_TIME; i++) {
        objPtr->nextPtr = prevPtr;
        prevPtr = objPtr;
        objPtr = (Container*)(((char*)objPtr) + objSizePlusPadding);
    }
    bucketPtr->freeCt = prevPtr;
}

#ifdef SV_FINALIZE
/*
 *-----------------------------------------------------------------------------
 *
 * SvFinalizeContainers --
 *
 *    Reclaim memory for free object containers per bucket.
 *
 * Results:
 *    None.
 *
 * Side effects:
 *    Memory gets reclaimed
 *
 *-----------------------------------------------------------------------------
 */

static void
SvFinalizeContainers(bucketPtr)
    Bucket *bucketPtr;
{
   Container *tmpPtr, *objPtr = bucketPtr->freeCt;

    while (objPtr) {
        if (objPtr->chunkAddr == (char*)objPtr) {
            tmpPtr = objPtr->nextPtr;
            ckfree((char*)objPtr);
            objPtr = tmpPtr;
        } else {
            objPtr = objPtr->nextPtr;
        }
    }
}
#endif /* SV_FINALIZE */

/*
 *-----------------------------------------------------------------------------
 *
 * Sv_DuplicateObj --
 *
 *  Create and return a new object that is (mostly) a duplicate of the
 *  argument object. We take care that the duplicate object is either
 *  a proper object copy, i.e. w/o hidden references to original object
 *  elements or a plain string object, i.e one w/o internal representation.
 *
 *  Decision about wether to produce a real duplicate or a string object
 *  is done as follows:
 *
 *     1) Scalar Tcl object types are properly copied by default;
 *        these include: boolean, int double, string and byteArray types.
 *     2) Object registered with Sv_RegisterObjType are duplicated
 *        using custom duplicator function which is guaranteed to
 *        produce a proper deep copy of the object in question.
 *     3) All other object types are stringified; these include
 *        miscelaneous Tcl objects (cmdName, nsName, bytecode, etc, etc)
 *        and all user-defined objects.
 *
 * Results:
 *      The return value is a pointer to a newly created Tcl_Obj. This
 *      object has reference count 0 and the same type, if any, as the
 *      source object objPtr. Also:
 *
 *        1) If the source object has a valid string rep, we copy it;
 *           otherwise, the new string rep is marked invalid.
 *        2) If the source object has an internal representation (i.e. its
 *           typePtr is non-NULL), the new object's internal rep is set to
 *           a copy; otherwise the new internal rep is marked invalid.
 *
 * Side effects:
 *  Some object may, when copied, loose their type, i.e. will become
 *  just plain string objects.
 *
 *-----------------------------------------------------------------------------
 */

Tcl_Obj *
Sv_DuplicateObj(objPtr)
    register Tcl_Obj *objPtr;        /* The object to duplicate. */
{
    register Tcl_Obj *dupPtr = Tcl_NewObj();

    /*
     * Handle the internal rep
     */

    if (objPtr->typePtr != NULL) {
        if (objPtr->typePtr->dupIntRepProc == NULL) {
            dupPtr->internalRep = objPtr->internalRep;
            dupPtr->typePtr = objPtr->typePtr;
            Tcl_InvalidateStringRep(dupPtr);
        } else {
            if (   objPtr->typePtr == booleanObjTypePtr    \
                || objPtr->typePtr == byteArrayObjTypePtr  \
                || objPtr->typePtr == doubleObjTypePtr     \
                || objPtr->typePtr == intObjTypePtr        \
                || objPtr->typePtr == stringObjTypePtr) {
               /*
                * Cover all "safe" obj types (see header comment)
                */
              (*objPtr->typePtr->dupIntRepProc)(objPtr, dupPtr);
              Tcl_InvalidateStringRep(dupPtr);
            } else {
                int found = 0;
                register RegType *regPtr;
               /*
                * Cover special registered types. Assume not
                * very many of those, so this sequential walk
                * should be fast enough.
                */
                for (regPtr = regType; regPtr; regPtr = regPtr->nextPtr) {
                    if (objPtr->typePtr == regPtr->typePtr) {
                        (*regPtr->dupIntRepProc)(objPtr, dupPtr);
                        Tcl_InvalidateStringRep(dupPtr);
                        found = 1;
                        break;
                    }
                }
               /*
                * Assure at least string rep of the source
                * is present, which will be copied below.
                */
                if (found == 0 && objPtr->bytes == NULL
                    && objPtr->typePtr->updateStringProc != NULL) {
                    (*objPtr->typePtr->updateStringProc)(objPtr);
                }
            }
        }
    }

    /*
     * Handle the string rep
     */

    if (objPtr->bytes == NULL) {
        dupPtr->bytes = NULL;
    } else if (objPtr->bytes != Sv_tclEmptyStringRep) {
        /* A copy of TclInitStringRep macro */
        dupPtr->bytes = (char*)ckalloc((unsigned)objPtr->length + 1);
        if (objPtr->length > 0) {
            memcpy((void*)dupPtr->bytes,(void*)objPtr->bytes,
                   (unsigned)objPtr->length);
        }
        dupPtr->length = objPtr->length;
        dupPtr->bytes[objPtr->length] = '\0';
    }

    return dupPtr;
}

/*
 *-----------------------------------------------------------------------------
 *
 * SvObjDispatchObjCmd --
 *
 *      The method command for dispatching sub-commands of the shared
 *      object.
 *
 * Results:
 *      A standard Tcl result.
 *
 * Side effects:
 *      Depends on the dispatched command
 *
 *-----------------------------------------------------------------------------
 */

static int
SvObjDispatchObjCmd(arg, interp, objc, objv)
    ClientData arg;                     /* Just passed to the command. */
    Tcl_Interp *interp;                 /* Current interpreter. */
    int objc;                           /* Number of arguments. */
    Tcl_Obj *const objv[];              /* Argument objects. */
{
    const char *cmdName;
    SvCmdInfo *cmdPtr;

    if (objc < 2) {
        Tcl_WrongNumArgs(interp, 1, objv, "args");
        return TCL_ERROR;
    }

    cmdName = Tcl_GetString(objv[1]);

    /*
     * Do simple linear search. We may later replace this list
     * with the hash table to gain speed. Currently, the list
     * of registered commands is so small, so this will work
     * fast enough.
     */

    for (cmdPtr = svCmdInfo; cmdPtr; cmdPtr = cmdPtr->nextPtr) {
        if (!strcmp(cmdPtr->name, cmdName)) {
            return (*cmdPtr->objProcPtr)(arg, interp, objc, objv);
        }
    }

    Tcl_AppendResult(interp, "invalid command name \"", cmdName, "\"", NULL);
    return TCL_ERROR;
}

/*
 *-----------------------------------------------------------------------------
 *
 * SvObjObjCmd --
 *
 *      Creates the object command for a shared array.
 *
 * Results:
 *      A standard Tcl result.
 *
 * Side effects:
 *      New Tcl command gets created.
 *
 *-----------------------------------------------------------------------------
 */

static int
SvObjObjCmd(arg, interp, objc, objv)
    ClientData arg;                     /* Just passed to subcommands. */
    Tcl_Interp *interp;                 /* Current interpreter. */
    STRLEN_TYPE objc;                   /* Number of arguments. */
    Tcl_Obj *const objv[];              /* Argument objects. */
{
    int new, off, ret, flg;
    char buf[128];
    Tcl_Obj *val = NULL;
    Container *svObj = NULL;

    /*
     * Syntax: sv::object array key ?var?
     */

    ret = Sv_GetContainer(interp, objc, objv, &svObj, &off, 0);
    switch (ret) {
    case TCL_BREAK: /* Shared array was not found */
        if ((objc - off)) {
            val = objv[off];
        }
        Tcl_ResetResult(interp);
        flg = FLAGS_CREATEARRAY | FLAGS_CREATEVAR;
        ret = Sv_GetContainer(interp, objc, objv, &svObj, &off, flg);
        if (ret != TCL_OK) {
            return TCL_ERROR;
        }
        Tcl_DecrRefCount(svObj->tclObj);
        svObj->tclObj = Sv_DuplicateObj(val ? val : Tcl_NewObj());
        Tcl_IncrRefCount(svObj->tclObj);
        break;
    case TCL_ERROR:
        return TCL_ERROR;
    }

    if (svObj->handlePtr == NULL) {
        Tcl_HashTable *handles = &svObj->arrayPtr->bucketPtr->handles;
        svObj->handlePtr = Tcl_CreateHashEntry(handles, (char*)svObj, &new);
    }

    /*
     * Format the command name
     */

    sprintf(buf, "::%p", (int*)svObj);
    Tcl_CreateObjCommand(interp, buf, (ClientData)SvObjDispatchObjCmd, (int*)svObj, arg);
    Tcl_ResetResult(interp);
    Tcl_SetObjResult(interp, Tcl_NewStringObj(buf, TCL_STRLEN));

    return Sv_PutContainer(interp, svObj, SV_UNCHANGED);
}

/*
 *-----------------------------------------------------------------------------
 *
 * SvArrayObjCmd --
 *
 *      This procedure is invoked to process the "tsv::array" command.
 *      See the user documentation for details on what it does.
 *
 * Results:
 *      A standard Tcl result.
 *
 * Side effects:
 *      See the user documentation.
 *
 *-----------------------------------------------------------------------------
 */

static int
SvArrayObjCmd(arg, interp, objc, objv)
    ClientData arg;                     /* Pointer to object container. */
    Tcl_Interp *interp;                 /* Current interpreter. */
    STRLEN_TYPE objc;                   /* Number of arguments. */
    Tcl_Obj *const objv[];              /* Argument objects. */
{
    int i, argx = 0, index, ret = TCL_OK;
    STRLEN_TYPE lobjc = 0;
    const char *arrayName = NULL;
    Array *arrayPtr = NULL;
    Tcl_Obj **lobjv = NULL;
    Container *svObj, *elObj = NULL;

    static const char *const opts[] = {
        "set",  "reset", "get", "names", "size", "exists", "isbound",
        "bind", "unbind", NULL
    };
    enum options {
        ASET,   ARESET,  AGET,  ANAMES,  ASIZE,  AEXISTS, AISBOUND,
        ABIND,  AUNBIND
    };

    svObj = (Container*)arg;

    if (objc < 3) {
        Tcl_WrongNumArgs(interp, 1, objv, "option array");
        return TCL_ERROR;
    }

    arrayName = Tcl_GetString(objv[2]);
    arrayPtr  = LockArray(interp, arrayName, FLAGS_NOERRMSG);

    if (objc > 3) {
        argx = 3;
    }

    Tcl_ResetResult(interp);

    if (Tcl_GetIndexFromObjStruct(interp,objv[1],opts, sizeof(char *),"option",0,&index) != TCL_OK) {
        ret = TCL_ERROR;

    } else if (index == AEXISTS) {
        Tcl_SetLongObj(Tcl_GetObjResult(interp), arrayPtr!=0);

    } else if (index == AISBOUND) {
        if (arrayPtr == NULL) {
            Tcl_SetLongObj(Tcl_GetObjResult(interp), 0);
        } else {
            Tcl_SetLongObj(Tcl_GetObjResult(interp), arrayPtr->psPtr!=0);
        }

    } else if (index == ASIZE) {
        if (arrayPtr == NULL) {
            Tcl_SetLongObj(Tcl_GetObjResult(interp), 0);
        } else {
            Tcl_SetLongObj(Tcl_GetObjResult(interp),arrayPtr->vars.numEntries);
        }

    } else if (index == ASET || index == ARESET) {
        if (argx == (objc - 1)) {
            if (argx && Tcl_ListObjGetElements(interp, objv[argx], &lobjc,
                    &lobjv) != TCL_OK) {
                ret = TCL_ERROR;
                goto cmdExit;
            }
        } else {
            lobjc = objc - 3;
            lobjv = (Tcl_Obj**)objv + 3;
        }
        if (lobjc & 1) {
            Tcl_AppendResult(interp, "list must have an even number"
                    " of elements", NULL);
            ret = TCL_ERROR;
            goto cmdExit;
        }
        if (arrayPtr == NULL) {
            arrayPtr = LockArray(interp, arrayName, FLAGS_CREATEARRAY);
        }
        if (index == ARESET) {
            ret = FlushArray(arrayPtr);
            if (ret != TCL_OK) {
                if (arrayPtr->psPtr) {
                    PsStore *psPtr = arrayPtr->psPtr;
                    char *err = (*psPtr->psError)(psPtr->psHandle);
                    Tcl_SetObjResult(interp, Tcl_NewStringObj(err, TCL_STRLEN));
                }
                goto cmdExit;
            }
        }
        for (i = 0; i < lobjc; i += 2) {
            const char *key = Tcl_GetString(lobjv[i]);
            elObj = AcquireContainer(arrayPtr, key, FLAGS_CREATEVAR);
            Tcl_DecrRefCount(elObj->tclObj);
            elObj->tclObj = Sv_DuplicateObj(lobjv[i+1]);
            Tcl_IncrRefCount(elObj->tclObj);
            if (ReleaseContainer(interp, elObj, SV_CHANGED) != TCL_OK) {
                ret = TCL_ERROR;
                goto cmdExit;
            }
        }

    } else if (index == AGET || index == ANAMES) {
        if (arrayPtr) {
            Tcl_HashSearch search;
            Tcl_Obj *resObj = Tcl_NewListObj(0, NULL);
            const char *pattern = (argx == 0) ? NULL : Tcl_GetString(objv[argx]);
            Tcl_HashEntry *hPtr = Tcl_FirstHashEntry(&arrayPtr->vars,&search);
            while (hPtr) {
                char *key = Tcl_GetHashKey(&arrayPtr->vars, hPtr);
                if (pattern == NULL || Tcl_StringMatch(key, pattern)) {
                    Tcl_ListObjAppendElement(interp, resObj,
                            Tcl_NewStringObj(key, TCL_STRLEN));
                    if (index == AGET) {
                        elObj = (Container*)Tcl_GetHashValue(hPtr);
                        Tcl_ListObjAppendElement(interp, resObj,
                                Sv_DuplicateObj(elObj->tclObj));
                    }
                }
                hPtr = Tcl_NextHashEntry(&search);
            }
            Tcl_SetObjResult(interp, resObj);
        }

    } else if (index == ABIND) {

        /*
         * This is more complex operation, requiring some clarification.
         *
         * When binding an already existing array, we walk the array
         * first and store all key/value pairs found there in the
         * persistent storage. Then we proceed with the below.
         *
         * When binding an non-existent array, we open the persistent
         * storage and cache all key/value pairs found there into tne
         * newly created shared array.
         */

        PsStore *psPtr;
        STRLEN_TYPE len;
        char *psurl, *key = NULL, *val = NULL;

        if (objc < 4) {
            Tcl_WrongNumArgs(interp, 2, objv, "array handle");
            ret = TCL_ERROR;
            goto cmdExit;
        }

        if (arrayPtr && arrayPtr->psPtr) {
            Tcl_AppendResult(interp, "array is already bound", NULL);
            ret = TCL_ERROR;
            goto cmdExit;
        }

        psurl = Tcl_GetStringFromObj(objv[3], &len);
        psPtr = GetPsStore(psurl);

        if (psPtr == NULL) {
            Tcl_AppendResult(interp, "can't open persistent storage on \"",
                             psurl, "\"", NULL);
            ret = TCL_ERROR;
            goto cmdExit;
        }
        if (arrayPtr) {
            Tcl_HashSearch search;
            Tcl_HashEntry *hPtr = Tcl_FirstHashEntry(&arrayPtr->vars,&search);
            arrayPtr->psPtr = psPtr;
            arrayPtr->bindAddr = strcpy(ckalloc(len+1), psurl);
            while (hPtr) {
                svObj = Tcl_GetHashValue(hPtr);
                if (ReleaseContainer(interp, svObj, SV_CHANGED) != TCL_OK) {
                    ret = TCL_ERROR;
                    goto cmdExit;
                }
                hPtr = Tcl_NextHashEntry(&search);
            }
        } else {
            arrayPtr = LockArray(interp, arrayName, FLAGS_CREATEARRAY);
            arrayPtr->psPtr = psPtr;
            arrayPtr->bindAddr = strcpy(ckalloc(len+1), psurl);
        }
        if (!(*psPtr->psFirst)(psPtr->psHandle, &key, &val, &len)) {
            do {
                (*psPtr->psFree)(val); /* What a waste! */
                AcquireContainer(arrayPtr, key, FLAGS_CREATEVAR);
            } while (!(*psPtr->psNext)(psPtr->psHandle, &key, &val, &len));
        }

    } else if (index == AUNBIND) {
        if (arrayPtr && arrayPtr->psPtr) {
            PsStore *psPtr = arrayPtr->psPtr;
            if ((*psPtr->psClose)(psPtr->psHandle) == -1) {
                char *err = (*psPtr->psError)(psPtr->psHandle);
                Tcl_SetObjResult(interp, Tcl_NewStringObj(err, TCL_STRLEN));
                ret = TCL_ERROR;
                goto cmdExit;
            }
            ckfree((char*)arrayPtr->psPtr), arrayPtr->psPtr = NULL;
        } else {
            Tcl_AppendResult(interp, "shared variable is not bound", NULL);
            ret = TCL_ERROR;
            goto cmdExit;
        }
    }

 cmdExit:
    if (arrayPtr) {
        UnlockArray(arrayPtr);
    }

    return ret;
}

/*
 *-----------------------------------------------------------------------------
 *
 * SvUnsetObjCmd --
 *
 *      This procedure is invoked to process the "tsv::unset" command.
 *      See the user documentation for details on what it does.
 *
 * Results:
 *      A standard Tcl result.
 *
 * Side effects:
 *      See the user documentation.
 *
 *-----------------------------------------------------------------------------
 */

static int
SvUnsetObjCmd(dummy, interp, objc, objv)
    ClientData dummy;                   /* Not used. */
    Tcl_Interp *interp;                 /* Current interpreter. */
    STRLEN_TYPE objc;                   /* Number of arguments. */
    Tcl_Obj *const objv[];              /* Argument objects. */
{
    int ii;
    const char *arrayName;
    Array *arrayPtr;

    if (objc < 2) {
        Tcl_WrongNumArgs(interp, 1, objv, "array ?key ...?");
        return TCL_ERROR;
    }

    arrayName = Tcl_GetString(objv[1]);
    arrayPtr  = LockArray(interp, arrayName, 0);

    if (arrayPtr == NULL) {
        return TCL_ERROR;
    }
    if (objc == 2) {
        UnlockArray(arrayPtr);
        if (DeleteArray(arrayPtr) != TCL_OK) {
            return TCL_ERROR;
        }
    } else {
        for (ii = 2; ii < objc; ii++) {
            const char *key = Tcl_GetString(objv[ii]);
            Tcl_HashEntry *hPtr = Tcl_FindHashEntry(&arrayPtr->vars, key);
            if (hPtr) {
                if (DeleteContainer((Container*)Tcl_GetHashValue(hPtr))
                    != TCL_OK) {
                    UnlockArray(arrayPtr);
                    return TCL_ERROR;
                }
            } else {
                UnlockArray(arrayPtr);
                Tcl_AppendResult(interp,"no key ",arrayName,"(",key,")",NULL);
                return TCL_ERROR;
            }
        }
        UnlockArray(arrayPtr);
    }

    return TCL_OK;
}

/*
 *-----------------------------------------------------------------------------
 *
 * SvNamesObjCmd --
 *
 *      This procedure is invoked to process the "tsv::names" command.
 *      See the user documentation for details on what it does.
 *
 * Results:
 *      A standard Tcl result.
 *
 * Side effects:
 *      See the user documentation.
 *
 *-----------------------------------------------------------------------------
 */

static int
SvNamesObjCmd(aol, interp, objc, objv)
    ClientData aol;                     /* !=0 when running in AOL */
    Tcl_Interp *interp;                 /* Current interpreter. */
    STRLEN_TYPE objc;                   /* Number of arguments. */
    Tcl_Obj *const objv[];              /* Argument objects. */
{
    int i;
    STRLEN_TYPE len;
    const char *pattern = NULL;
    Tcl_HashEntry *hPtr;
    Tcl_HashSearch search;
    Tcl_Obj *resObj;

    if (objc > 2) {
        Tcl_WrongNumArgs(interp, 1, objv, "?pattern?");
        return TCL_ERROR;
    }
    if (objc == 2) {
        pattern = Tcl_GetStringFromObj(objv[1], &len);
    }

    resObj = Tcl_NewListObj(0, NULL);

    for (i = 0; i < NUMBUCKETS; i++) {
        Bucket *bucketPtr = &buckets[i];
        LOCK_BUCKET(bucketPtr);
        hPtr = Tcl_FirstHashEntry(&bucketPtr->arrays, &search);
        while (hPtr) {
            char *key = Tcl_GetHashKey(&bucketPtr->arrays, hPtr);
            if ((!aol || (*key != '.')) /* Hide .<name> arrays for AOL*/ &&
                (pattern == NULL || Tcl_StringMatch(key, pattern))) {
                Tcl_ListObjAppendElement(interp, resObj,
                        Tcl_NewStringObj(key, -1));
            }
            hPtr = Tcl_NextHashEntry(&search);
        }
        UNLOCK_BUCKET(bucketPtr);
    }

    Tcl_SetObjResult(interp, resObj);

    return TCL_OK;
}

/*
 *-----------------------------------------------------------------------------
 *
 * SvGetObjCmd --
 *
 *      This procedure is invoked to process "tsv::get" command.
 *      See the user documentation for details on what it does.
 *
 * Results:
 *      A standard Tcl result.
 *
 * Side effects:
 *      See the user documentation.
 *
 *-----------------------------------------------------------------------------
 */

static int
SvGetObjCmd(arg, interp, objc, objv)
    ClientData arg;                     /* Pointer to object container. */
    Tcl_Interp *interp;                 /* Current interpreter. */
    STRLEN_TYPE objc;                   /* Number of arguments. */
    Tcl_Obj *const objv[];              /* Argument objects. */
{
    int off, ret;
    Tcl_Obj *res;
    Container *svObj = (Container*)arg;

    /*
     * Syntax:
     *          tsv::get array key ?var?
     *          $object get ?var?
     */

    ret = Sv_GetContainer(interp, objc, objv, &svObj, &off, 0);
    switch (ret) {
    case TCL_BREAK:
        if ((objc - off) == 0) {
            return TCL_ERROR;
        } else {
            Tcl_SetObjResult(interp, Tcl_NewLongObj(0));
            return TCL_OK;
        }
    case TCL_ERROR:
        return TCL_ERROR;
    }

    res = Sv_DuplicateObj(svObj->tclObj);

    if ((objc - off) == 0) {
        Tcl_SetObjResult(interp, res);
    } else {
        if (Tcl_ObjSetVar2(interp, objv[off], NULL, res, 0) == NULL) {
            Tcl_DecrRefCount(res);
            goto cmd_err;
        }
        Tcl_SetObjResult(interp, Tcl_NewLongObj(1));
    }

    return Sv_PutContainer(interp, svObj, SV_UNCHANGED);

 cmd_err:
    return Sv_PutContainer(interp, svObj, SV_ERROR);
}

/*
 *-----------------------------------------------------------------------------
 *
 * SvExistsObjCmd --
 *
 *      This procedure is invoked to process "tsv::exists" command.
 *      See the user documentation for details on what it does.
 *
 * Results:
 *      A standard Tcl result.
 *
 * Side effects:
 *      See the user documentation.
 *
 *-----------------------------------------------------------------------------
 */

static int
SvExistsObjCmd(arg, interp, objc, objv)
    ClientData arg;                     /* Pointer to object container. */
    Tcl_Interp *interp;                 /* Current interpreter. */
    STRLEN_TYPE objc;                   /* Number of arguments. */
    Tcl_Obj *const objv[];              /* Argument objects. */
{
    int off, ret;
    Container *svObj = (Container*)arg;

    /*
     * Syntax:
     *          tsv::exists array key
     *          $object exists
     */

    ret = Sv_GetContainer(interp, objc, objv, &svObj, &off, 0);
    switch (ret) {
    case TCL_BREAK: /* Array/key not found */
        Tcl_SetObjResult(interp, Tcl_NewLongObj(0));
        return TCL_OK;
    case TCL_ERROR:
        return TCL_ERROR;
    }

    Tcl_SetObjResult(interp, Tcl_NewLongObj(1));

    return Sv_PutContainer(interp, svObj, SV_UNCHANGED);
}

/*
 *-----------------------------------------------------------------------------
 *
 * SvSetObjCmd --
 *
 *      This procedure is invoked to process the "tsv::set" command.
 *      See the user documentation for details on what it does.
 *
 * Results:
 *      A standard Tcl result.
 *
 * Side effects:
 *      See the user documentation.
 *
 *-----------------------------------------------------------------------------
 */

static int
SvSetObjCmd(arg, interp, objc, objv)
    ClientData arg;                     /* Pointer to object container */
    Tcl_Interp *interp;                 /* Current interpreter. */
    STRLEN_TYPE objc;                   /* Number of arguments. */
    Tcl_Obj *const objv[];              /* Argument objects. */
{
    int ret, off, flg, mode;
    Tcl_Obj *val;
    Container *svObj = (Container*)arg;

    /*
     * Syntax:
     *          tsv::set array key ?value?
     *          $object set ?value?
     */

    ret = Sv_GetContainer(interp, objc, objv, &svObj, &off, 0);
    switch (ret) {
    case TCL_BREAK:
        if ((objc - off) == 0) {
            return TCL_ERROR;
        } else {
            Tcl_ResetResult(interp);
            flg = FLAGS_CREATEARRAY | FLAGS_CREATEVAR;
            ret = Sv_GetContainer(interp, objc, objv, &svObj, &off, flg);
            if (ret != TCL_OK) {
                return TCL_ERROR;
            }
        }
        break;
    case TCL_ERROR:
        return TCL_ERROR;
    }
    if ((objc - off)) {
        val = objv[off];
        Tcl_DecrRefCount(svObj->tclObj);
        svObj->tclObj = Sv_DuplicateObj(val);
        Tcl_IncrRefCount(svObj->tclObj);
        mode = SV_CHANGED;
    } else {
        val = Sv_DuplicateObj(svObj->tclObj);
        mode = SV_UNCHANGED;
    }

    Tcl_SetObjResult(interp, val);

    return Sv_PutContainer(interp, svObj, mode);
}

/*
 *-----------------------------------------------------------------------------
 *
 * SvIncrObjCmd --
 *
 *      This procedure is invoked to process the "tsv::incr" command.
 *      See the user documentation for details on what it does.
 *
 * Results:
 *      A standard Tcl result.
 *
 * Side effects:
 *      See the user documentation.
 *
 *-----------------------------------------------------------------------------
 */

static int
SvIncrObjCmd(arg, interp, objc, objv)
    ClientData arg;                     /* Pointer to object container */
    Tcl_Interp *interp;                 /* Current interpreter. */
    STRLEN_TYPE objc;                   /* Number of arguments. */
    Tcl_Obj *const objv[];              /* Argument objects. */
{
    int off, ret, flg, new = 0;
    long incrValue = 1, currValue = 0;
    Container *svObj = (Container*)arg;

    /*
     * Syntax:
     *          tsv::incr array key ?increment?
     *          $object incr ?increment?
     */

    ret = Sv_GetContainer(interp, objc, objv, &svObj, &off, 0);
    if (ret != TCL_OK) {
        if (ret != TCL_BREAK) {
            return TCL_ERROR;
        }
        flg = FLAGS_CREATEARRAY | FLAGS_CREATEVAR;
        Tcl_ResetResult(interp);
        ret = Sv_GetContainer(interp, objc, objv, &svObj, &off, flg);
        if (ret != TCL_OK) {
            return TCL_ERROR;
        }
        new = 1;
    }
    if ((objc - off)) {
        ret = Tcl_GetLongFromObj(interp, objv[off], &incrValue);
        if (ret != TCL_OK) {
            goto cmd_err;
        }
    }
    if (new) {
        currValue = 0;
    } else {
        ret = Tcl_GetLongFromObj(interp, svObj->tclObj, &currValue);
        if (ret != TCL_OK) {
            goto cmd_err;
        }
    }

    incrValue += currValue;
    Tcl_SetLongObj(svObj->tclObj, incrValue);
    Tcl_ResetResult(interp);
    Tcl_SetLongObj(Tcl_GetObjResult(interp), incrValue);

    return Sv_PutContainer(interp, svObj, SV_CHANGED);

 cmd_err:
    return Sv_PutContainer(interp, svObj, SV_ERROR);
}

/*
 *-----------------------------------------------------------------------------
 *
 * SvAppendObjCmd --
 *
 *      This procedure is invoked to process the "tsv::append" command.
 *      See the user documentation for details on what it does.
 *
 * Results:
 *      A standard Tcl result.
 *
 * Side effects:
 *      See the user documentation.
 *
 *-----------------------------------------------------------------------------
 */

static int
SvAppendObjCmd(arg, interp, objc, objv)
    ClientData arg;                     /* Pointer to object container */
    Tcl_Interp *interp;                 /* Current interpreter. */
    STRLEN_TYPE objc;                   /* Number of arguments. */
    Tcl_Obj *const objv[];              /* Argument objects. */
{
    int i, off, flg, ret;
    Container *svObj = (Container*)arg;

    /*
     * Syntax:
     *          tsv::append array key value ?value ...?
     *          $object append value ?value ...?
     */

    flg = FLAGS_CREATEARRAY | FLAGS_CREATEVAR;
    ret = Sv_GetContainer(interp, objc, objv, &svObj, &off, flg);
    if (ret != TCL_OK) {
        return TCL_ERROR;
    }
    if ((objc - off) < 1) {
        Tcl_WrongNumArgs(interp, off, objv, "value ?value ...?");
        goto cmd_err;
    }
    for (i = off; i < objc; ++i) {
        Tcl_AppendObjToObj(svObj->tclObj, Sv_DuplicateObj(objv[i]));
    }

    Tcl_SetObjResult(interp, Sv_DuplicateObj(svObj->tclObj));

    return Sv_PutContainer(interp, svObj, SV_CHANGED);

 cmd_err:
    return Sv_PutContainer(interp, svObj, SV_ERROR);
}

/*
 *-----------------------------------------------------------------------------
 *
 * SvPopObjCmd --
 *
 *      This procedure is invoked to process "tsv::pop" command.
 *      See the user documentation for details on what it does.
 *
 * Results:
 *      A standard Tcl result.
 *
 * Side effects:
 *      See the user documentation.
 *
 *-----------------------------------------------------------------------------
 */

static int
SvPopObjCmd(arg, interp, objc, objv)
    ClientData arg;                     /* Pointer to object container */
    Tcl_Interp *interp;                 /* Current interpreter. */
    STRLEN_TYPE objc;                   /* Number of arguments. */
    Tcl_Obj *const objv[];              /* Argument objects. */
{
    int ret, off;
    Tcl_Obj *retObj;
    Array *arrayPtr = NULL;
    Container *svObj = (Container*)arg;

    /*
     * Syntax:
     *          tsv::pop array key ?var?
     *          $object pop ?var?
     *
     * Note: the object command will run into error next time !
     */

    ret = Sv_GetContainer(interp, objc, objv, &svObj, &off, 0);
    switch (ret) {
    case TCL_BREAK:
        if ((objc - off) == 0) {
            return TCL_ERROR;
        } else {
            Tcl_SetObjResult(interp, Tcl_NewLongObj(0));
            return TCL_OK;
        }
    case TCL_ERROR:
        return TCL_ERROR;
    }

    arrayPtr = svObj->arrayPtr;

    retObj = svObj->tclObj;
    svObj->tclObj = NULL;

    if (DeleteContainer(svObj) != TCL_OK) {
        if (svObj->arrayPtr->psPtr) {
            PsStore *psPtr = svObj->arrayPtr->psPtr;
            char *err = (*psPtr->psError)(psPtr->psHandle);
            Tcl_SetObjResult(interp, Tcl_NewStringObj(err, TCL_STRLEN));
        }
        ret = TCL_ERROR;
        goto cmd_exit;
    }

    if ((objc - off) == 0) {
        Tcl_SetObjResult(interp, retObj);
    } else {
        if (Tcl_ObjSetVar2(interp, objv[off], NULL, retObj, 0) == NULL) {
            ret = TCL_ERROR;
            goto cmd_exit;
        }
        Tcl_SetObjResult(interp, Tcl_NewLongObj(1));
    }

  cmd_exit:
    Tcl_DecrRefCount(retObj);
    UnlockArray(arrayPtr);

    return ret;
}

/*
 *-----------------------------------------------------------------------------
 *
 * SvMoveObjCmd --
 *
 *      This procedure is invoked to process the "tsv::move" command.
 *      See the user documentation for details on what it does.
 *
 *
 * Results:
 *      A standard Tcl result.
 *
 * Side effects:
 *      See the user documentation.
 *
 *-----------------------------------------------------------------------------
 */

static int
SvMoveObjCmd(arg, interp, objc, objv)
    ClientData arg;                     /* Pointer to object container. */
    Tcl_Interp *interp;                 /* Current interpreter. */
    STRLEN_TYPE objc;                   /* Number of arguments. */
    Tcl_Obj *const objv[];              /* Argument objects. */
{
    int ret, off, new;
    const char *toKey;
    Tcl_HashEntry *hPtr;
    Container *svObj = (Container*)arg;

    /*
     * Syntax:
     *          tsv::move array key to
     *          $object move to
     */

    ret = Sv_GetContainer(interp, objc, objv, &svObj, &off, 0);
    if (ret != TCL_OK) {
        return TCL_ERROR;
    }

    toKey = Tcl_GetString(objv[off]);
    hPtr = Tcl_CreateHashEntry(&svObj->arrayPtr->vars, toKey, &new);

    if (!new) {
        Tcl_AppendResult(interp, "key \"", toKey, "\" exists", NULL);
        goto cmd_err;
    }
    if (svObj->entryPtr) {
        char *key = Tcl_GetHashKey(&svObj->arrayPtr->vars, svObj->entryPtr);
        if (svObj->arrayPtr->psPtr) {
            PsStore *psPtr = svObj->arrayPtr->psPtr;
            if ((*psPtr->psDelete)(psPtr->psHandle, key) == -1) {
                char *err = (*psPtr->psError)(psPtr->psHandle);
                Tcl_SetObjResult(interp, Tcl_NewStringObj(err, TCL_STRLEN));
                return TCL_ERROR;
            }
        }
        Tcl_DeleteHashEntry(svObj->entryPtr);
    }

    svObj->entryPtr = hPtr;
    Tcl_SetHashValue(hPtr, svObj);

    return Sv_PutContainer(interp, svObj, SV_CHANGED);

 cmd_err:
    return Sv_PutContainer(interp, svObj, SV_ERROR);

}

/*
 *----------------------------------------------------------------------
 *
 * SvLockObjCmd --
 *
 *    This procedure is invoked to process "tsv::lock" Tcl command.
 *    See the user documentation for details on what it does.
 *
 * Results:
 *    A standard Tcl result.
 *
 * Side effects:
 *    See the user documentation.
 *
 *----------------------------------------------------------------------
 */

static int
SvLockObjCmd(dummy, interp, objc, objv)
    ClientData dummy;                   /* Not used. */
    Tcl_Interp *interp;                 /* Current interpreter. */
    STRLEN_TYPE objc;                   /* Number of arguments. */
    Tcl_Obj *const objv[];              /* Argument objects. */
{
    int ret;
    Tcl_Obj *scriptObj;
    Bucket *bucketPtr;
    Array *arrayPtr = NULL;

    /*
     * Syntax:
     *
     *     tsv::lock array arg ?arg ...?
     */

    if (objc < 3) {
<<<<<<< HEAD
        Tcl_WrongNumArgs(interp, 1, objv, "array arg ?arg...?");
        return TCL_ERROR;
=======
	Tcl_WrongNumArgs(interp, 1, objv, "array arg ?arg...?");
	return TCL_ERROR;
>>>>>>> b7884a71
    }

    arrayPtr  = LockArray(interp, Tcl_GetString(objv[1]), FLAGS_CREATEARRAY);
    bucketPtr = arrayPtr->bucketPtr;

    /*
     * Evaluate passed arguments as Tcl script. Note that
     * Tcl_EvalObjEx throws away the passed object by
     * doing an decrement reference count on it. This also
     * means we need not build object bytecode rep.
     */

    if (objc == 3) {
        scriptObj = Tcl_DuplicateObj(objv[2]);
    } else {
        scriptObj = Tcl_ConcatObj(objc-2, objv + 2);
    }

    Tcl_AllowExceptions(interp);
    ret = Tcl_EvalObjEx(interp, scriptObj, TCL_EVAL_DIRECT);

    if (ret == TCL_ERROR) {
        char msg[32 + TCL_INTEGER_SPACE];
        /* Next line generates a Deprecation warning when compiled with Tcl 8.6.
         * See Tcl bug #3562640 */
        sprintf(msg, "\n    (\"eval\" body line %d)", Tcl_GetErrorLine(interp));
        Tcl_AppendObjToErrorInfo(interp, Tcl_NewStringObj(msg, TCL_STRLEN));
    }

    /*
     * We unlock the bucket directly, w/o going to Sv_Unlock()
     * since it needs the array which may be unset by the script.
     */

    UNLOCK_BUCKET(bucketPtr);

    return ret;
}

/*
 *-----------------------------------------------------------------------------
 *
 * Sv_RegisterStdCommands --
 *
 *      Register standard shared variable commands
 *
 * Results:
 *      A standard Tcl result.
 *
 * Side effects:
 *      Memory gets allocated
 *
 *-----------------------------------------------------------------------------
 */

static void
SvRegisterStdCommands(void)
{
    static int initialized = 0;

    if (initialized == 0) {
        Tcl_MutexLock(&initMutex);
        if (initialized == 0) {
            Sv_RegisterCommand("var",    SvObjObjCmd,    NULL);
            Sv_RegisterCommand("object", SvObjObjCmd,    NULL);
            Sv_RegisterCommand("set",    SvSetObjCmd,    NULL);
            Sv_RegisterCommand("unset",  SvUnsetObjCmd,  NULL);
            Sv_RegisterCommand("get",    SvGetObjCmd,    NULL);
            Sv_RegisterCommand("incr",   SvIncrObjCmd,   NULL);
            Sv_RegisterCommand("exists", SvExistsObjCmd, NULL);
            Sv_RegisterCommand("append", SvAppendObjCmd, NULL);
            Sv_RegisterCommand("array",  SvArrayObjCmd,  NULL);
            Sv_RegisterCommand("names",  SvNamesObjCmd,  NULL);
            Sv_RegisterCommand("pop",    SvPopObjCmd,    NULL);
            Sv_RegisterCommand("move",   SvMoveObjCmd,   NULL);
            Sv_RegisterCommand("lock",   SvLockObjCmd,   NULL);
            initialized = 1;
        }
        Tcl_MutexUnlock(&initMutex);
    }
}

/*
 *-----------------------------------------------------------------------------
 *
 * Sv_Init --
 *
 *    Creates commands in current interpreter.
 *
 * Results:
 *    None.
 *
 * Side effects
 *    Many new command created in current interpreter. Global data
 *    structures used by them initialized as well.
 *
 *-----------------------------------------------------------------------------
 */
int
Sv_Init (interp)
    Tcl_Interp *interp;
{
    int i;
    Bucket *bucketPtr;
    SvCmdInfo *cmdPtr;
    const Tcl_UniChar no[3] = {'n', 'o', 0} ;
    Tcl_Obj *obj;

    /*
     * Add keyed-list datatype
     */

    TclX_KeyedListInit(interp);
    Sv_RegisterKeylistCommands();

    /*
     * Register standard (nsv_* compatible) and our
     * own extensive set of list manipulating commands
     */

    SvRegisterStdCommands();
    Sv_RegisterListCommands();

    /*
     * Get Tcl object types. These are used
     * in custom object duplicator function.
     */

    obj = Tcl_NewUnicodeObj(no, -1);
    stringObjTypePtr = obj->typePtr;
    Tcl_GetBooleanFromObj(NULL, obj, &i);
    booleanObjTypePtr   = obj->typePtr;
    Tcl_DecrRefCount(obj);

    obj = Tcl_NewByteArrayObj((unsigned char *)no, 2);
    byteArrayObjTypePtr = obj->typePtr;
    Tcl_DecrRefCount(obj);

    obj = Tcl_NewDoubleObj(0.0);
    doubleObjTypePtr    = obj->typePtr;
    Tcl_DecrRefCount(obj);

    obj = Tcl_NewLongObj(0);
    intObjTypePtr       = obj->typePtr;
    Tcl_DecrRefCount(obj);

    /*
     * Plug-in registered commands in current interpreter
     */

    for (cmdPtr = svCmdInfo; cmdPtr; cmdPtr = cmdPtr->nextPtr) {
        Tcl_CreateObjCommand(interp, cmdPtr->cmdName, cmdPtr->objProcPtr,
                (ClientData)0, (Tcl_CmdDeleteProc*)0);
#ifdef NS_AOLSERVER
        Tcl_CreateObjCommand(interp, cmdPtr->cmdName2, cmdPtr->objProcPtr,
                (ClientData)1, (Tcl_CmdDeleteProc*)0);
#endif
    }

    /*
     * Create array of buckets and initialize each bucket
     */

    if (buckets == NULL) {
        Tcl_MutexLock(&bucketsMutex);
        if (buckets == NULL) {
            buckets = (Bucket *)ckalloc(sizeof(Bucket) * NUMBUCKETS);
	    Tcl_CreateExitHandler(SvFinalize, NULL);

            for (i = 0; i < NUMBUCKETS; ++i) {
                bucketPtr = &buckets[i];
                memset(bucketPtr, 0, sizeof(Bucket));
                Tcl_InitHashTable(&bucketPtr->arrays, TCL_STRING_KEYS);
                Tcl_InitHashTable(&bucketPtr->handles, TCL_ONE_WORD_KEYS);
            }

            /*
             * There is no other way to get Sv_tclEmptyStringRep
             * pointer value w/o this trick.
             */

            {
                Tcl_Obj *dummy = Tcl_NewObj();
                Sv_tclEmptyStringRep = dummy->bytes;
                Tcl_DecrRefCount(dummy);
            }

#ifdef HAVE_GDBM
            /*
             * Register persistent store handlers
             */
            Sv_RegisterGdbmStore();
#endif
        }
        Tcl_MutexUnlock(&bucketsMutex);
    }

    return TCL_OK;
}

#ifdef SV_FINALIZE
/*
 * Left for reference, but unused since multithreaded finalization is
 * unsolvable in the general case. Brave souls can revive this by
 * installing a late exit handler on Thread's behalf, bringing the
 * function back onto the Tcl_Finalize (but not Tcl_Exit) path.
 */

/*
 *-----------------------------------------------------------------------------
 *
 * SvFinalize --
 *
 *    Unset all arrays and reclaim all buckets.
 *
 * Results:
 *    None.
 *
 * Side effects
 *    Memory gets reclaimed.
 *
 *-----------------------------------------------------------------------------
 */

static void
SvFinalize (clientData)
    ClientData clientData;
{
    register int i;
    SvCmdInfo *cmdPtr;
    RegType *regPtr;

    Tcl_HashEntry *hashPtr;
    Tcl_HashSearch search;

    /*
     * Reclaim memory for shared arrays
     */

    if (buckets != NULL) {
        Tcl_MutexLock(&bucketsMutex);
        if (buckets != NULL) {
            for (i = 0; i < NUMBUCKETS; ++i) {
                Bucket *bucketPtr = &buckets[i];
                hashPtr = Tcl_FirstHashEntry(&bucketPtr->arrays, &search);
                while (hashPtr != NULL) {
                    Array *arrayPtr = (Array*)Tcl_GetHashValue(hashPtr);
                    UnlockArray(arrayPtr);
                    DeleteArray(arrayPtr);
                    hashPtr = Tcl_NextHashEntry(&search);
                }
                if (bucketPtr->lock) {
                    Sp_RecursiveMutexFinalize(&bucketPtr->lock);
                }
                SvFinalizeContainers(bucketPtr);
                Tcl_DeleteHashTable(&bucketPtr->handles);
                Tcl_DeleteHashTable(&bucketPtr->arrays);
            }
            ckfree((char *)buckets), buckets = NULL;
        }
        buckets = NULL;
        Tcl_MutexUnlock(&bucketsMutex);
    }

    Tcl_MutexLock(&svMutex);

    /*
     * Reclaim memory for registered commands
     */

    if (svCmdInfo != NULL) {
        cmdPtr = svCmdInfo;
        while (cmdPtr) {
            SvCmdInfo *tmpPtr = cmdPtr->nextPtr;
            ckfree((char*)cmdPtr);
            cmdPtr = tmpPtr;
        }
        svCmdInfo = NULL;
    }

    /*
     * Reclaim memory for registered object types
     */

    if (regType != NULL) {
        regPtr = regType;
        while (regPtr) {
            RegType *tmpPtr = regPtr->nextPtr;
            ckfree((char*)regPtr);
            regPtr = tmpPtr;
        }
        regType = NULL;
    }

    Tcl_MutexUnlock(&svMutex);
}
#endif /* SV_FINALIZE */

/* EOF $RCSfile: threadSvCmd.c,v $ */

/* Emacs Setup Variables */
/* Local Variables:      */
/* mode: C               */
/* indent-tabs-mode: nil */
/* c-basic-offset: 4     */
/* End:                  */
<|MERGE_RESOLUTION|>--- conflicted
+++ resolved
@@ -2045,13 +2045,8 @@
      */
 
     if (objc < 3) {
-<<<<<<< HEAD
-        Tcl_WrongNumArgs(interp, 1, objv, "array arg ?arg...?");
-        return TCL_ERROR;
-=======
 	Tcl_WrongNumArgs(interp, 1, objv, "array arg ?arg...?");
 	return TCL_ERROR;
->>>>>>> b7884a71
     }
 
     arrayPtr  = LockArray(interp, Tcl_GetString(objv[1]), FLAGS_CREATEARRAY);
