/*
 * threadSvKeylist.c --
 *
 * This file implements keyed-list commands as part of the thread
 * shared variable implementation.
 *
 * Keyed list implementation is borrowed from Mark Diekhans and
 * Karl Lehenbauer "TclX" (extended Tcl) extension. Please look
 * into the keylist.c file for more information.
 *
 * See the file "license.txt" for information on usage and redistribution
 * of this file, and for a DISCLAIMER OF ALL WARRANTIES.
 * ---------------------------------------------------------------------------
 */

#include "threadSvCmd.h"
#include "threadSvKeylistCmd.h"
#include "tclXkeylist.h"

/*
 * This is defined in keylist.c. We need it here
 * to be able to plug-in our custom keyed-list
 * object duplicator which produces proper deep
 * copies of the keyed-list objects. The standard
 * one produces shallow copies which are not good
 * for usage in the thread shared variables code.
 */

extern const Tcl_ObjType keyedListType;

/*
 * Wrapped keyed-list commands
 */

static Tcl_ObjCmdProc SvKeylsetObjCmd;
static Tcl_ObjCmdProc SvKeylgetObjCmd;
static Tcl_ObjCmdProc SvKeyldelObjCmd;
static Tcl_ObjCmdProc SvKeylkeysObjCmd;

/*
 * This mutex protects a static variable which tracks
 * registration of commands and object types.
 */

static Tcl_Mutex initMutex;


/*
 *-----------------------------------------------------------------------------
 *
 * Sv_RegisterKeylistCommands --
 *
 *      Register shared variable commands for TclX keyed lists.
 *
 * Results:
 *      A standard Tcl result.
 *
 * Side effects:
 *      Memory gets allocated
 *
 *-----------------------------------------------------------------------------
 */
void
Sv_RegisterKeylistCommands(void)
{
    static int initialized;

    if (initialized == 0) {
        Tcl_MutexLock(&initMutex);
        if (initialized == 0) {
            Sv_RegisterCommand("keylset",  SvKeylsetObjCmd,  NULL, 0);
            Sv_RegisterCommand("keylget",  SvKeylgetObjCmd,  NULL, 0);
            Sv_RegisterCommand("keyldel",  SvKeyldelObjCmd,  NULL, 0);
            Sv_RegisterCommand("keylkeys", SvKeylkeysObjCmd, NULL, 0);
            Sv_RegisterObjType(&keyedListType, DupKeyedListInternalRepShared);
            initialized = 1;
        }
        Tcl_MutexUnlock(&initMutex);
    }
}

/*
 *-----------------------------------------------------------------------------
 *
 * SvKeylsetObjCmd --
 *
 *      This procedure is invoked to process the "tsv::keylset" command.
 *      See the user documentation for details on what it does.
 *
 * Results:
 *      A standard Tcl result.
 *
 * Side effects:
 *      See the user documentation.
 *
 *-----------------------------------------------------------------------------
 */

static int
SvKeylsetObjCmd(arg, interp, objc, objv)
    ClientData arg;                     /* Not used. */
    Tcl_Interp *interp;                 /* Current interpreter. */
    STRLEN_TYPE objc;                   /* Number of arguments. */
    Tcl_Obj *const objv[];              /* Argument objects. */
{
    int i, off, ret, flg;
    char *key;
    Tcl_Obj *val;
    Container *svObj = (Container*)arg;

    /*
     * Syntax:
     *          sv::keylset array lkey key value ?key value ...?
     *          $keylist keylset key value ?key value ...?
     */

    flg = FLAGS_CREATEARRAY | FLAGS_CREATEVAR;
    ret = Sv_GetContainer(interp, objc, objv, &svObj, &off, flg);
    if (ret != TCL_OK) {
        return TCL_ERROR;
    }
    if ((objc - off) < 2 || ((objc - off) % 2)) {
        Tcl_WrongNumArgs(interp, off, objv, "key value ?key value ...?");
        goto cmd_err;
    }
    for (i = off; i < objc; i += 2) {
        key = Tcl_GetString(objv[i]);
        val = Sv_DuplicateObj(objv[i+1]);
        ret = TclX_KeyedListSet(interp, svObj->tclObj, key, val);
        if (ret != TCL_OK) {
            goto cmd_err;
        }
    }

    return Sv_PutContainer(interp, svObj, SV_CHANGED);

 cmd_err:
    return Sv_PutContainer(interp, svObj, SV_ERROR);
}

/*
 *-----------------------------------------------------------------------------
 *
 * SvKeylgetObjCmd --
 *
 *      This procedure is invoked to process the "tsv::keylget" command.
 *      See the user documentation for details on what it does.
 *
 * Results:
 *      A standard Tcl result.
 *
 * Side effects:
 *      See the user documentation.
 *
 *-----------------------------------------------------------------------------
 */

static int
SvKeylgetObjCmd(arg, interp, objc, objv)
    ClientData arg;                     /* Not used. */
    Tcl_Interp *interp;                 /* Current interpreter. */
    STRLEN_TYPE objc;                   /* Number of arguments. */
    Tcl_Obj *const objv[];              /* Argument objects. */
{
    int ret, flg, off;
    char *key;
    Tcl_Obj *varObjPtr = NULL, *valObjPtr = NULL;
    Container *svObj = (Container*)arg;

    /*
     * Syntax:
     *          sv::keylget array lkey ?key? ?var?
     *          $keylist keylget ?key? ?var?
     */

    flg = FLAGS_CREATEARRAY | FLAGS_CREATEVAR;
    ret = Sv_GetContainer(interp, objc, objv, &svObj, &off, flg);
    if (ret != TCL_OK) {
        return TCL_ERROR;
    }
    if ((objc - off) > 2) {
        Tcl_WrongNumArgs(interp, off, objv, "?key? ?var?");
        goto cmd_err;
    }
    if ((objc - off) == 0) {
        if (Sv_PutContainer(interp, svObj, SV_UNCHANGED) != TCL_OK) {
            return TCL_ERROR;
        }
        return SvKeylkeysObjCmd(arg, interp, objc, objv);
    }
    if ((objc - off) == 2) {
        varObjPtr = objv[off+1];
    } else {
        varObjPtr = NULL;
    }

    key = Tcl_GetString(objv[off]);
    ret = TclX_KeyedListGet(interp, svObj->tclObj, key, &valObjPtr);
    if (ret == TCL_ERROR) {
        goto cmd_err;
    }

    if (ret == TCL_BREAK) {
        if (varObjPtr) {
            Tcl_SetObjResult(interp, Tcl_NewIntObj(0));
        } else {
            Tcl_AppendResult (interp, "key \"", key, "\" not found", NULL);
            goto cmd_err;
        }
    } else {
        Tcl_Obj *resObjPtr = Sv_DuplicateObj(valObjPtr);
        if (varObjPtr) {
<<<<<<< HEAD
        	STRLEN_TYPE len;
            Tcl_SetObjResult(interp, Tcl_NewLongObj(1));
            Tcl_GetStringFromObj(varObjPtr, &len);
            if (len) {
=======
            Tcl_SetObjResult(interp, Tcl_NewIntObj(1));
            Tcl_GetString(varObjPtr);
            if (varObjPtr->length) {
>>>>>>> 33cc3045
                Tcl_ObjSetVar2(interp, varObjPtr, NULL, resObjPtr, 0);
            }
        } else {
            Tcl_SetObjResult(interp, resObjPtr);
        }
    }

    return Sv_PutContainer(interp, svObj, SV_UNCHANGED);

 cmd_err:
    return Sv_PutContainer(interp, svObj, SV_ERROR);
}

/*
 *-----------------------------------------------------------------------------
 *
 * SvKeyldelObjCmd --
 *
 *      This procedure is invoked to process the "tsv::keyldel" command.
 *      See the user documentation for details on what it does.
 *
 * Results:
 *      A standard Tcl result.
 *
 * Side effects:
 *      See the user documentation.
 *
 *-----------------------------------------------------------------------------
 */

static int
SvKeyldelObjCmd(arg, interp, objc, objv)
    ClientData arg;                     /* Not used. */
    Tcl_Interp *interp;                 /* Current interpreter. */
    STRLEN_TYPE objc;                   /* Number of arguments. */
    Tcl_Obj *const objv[];              /* Argument objects. */
{
    int i, off, ret;
    char *key;
    Container *svObj = (Container*)arg;

    /*
     * Syntax:
     *          sv::keyldel array lkey key ?key ...?
     *          $keylist keyldel ?key ...?
     */

    ret = Sv_GetContainer(interp, objc, objv, &svObj, &off, 0);
    if (ret != TCL_OK) {
        return TCL_ERROR;
    }
    if ((objc - off) < 1) {
        Tcl_WrongNumArgs(interp, off, objv, "key ?key ...?");
        goto cmd_err;
    }
    for (i = off; i < objc; i++) {
        key = Tcl_GetString(objv[i]);
        ret = TclX_KeyedListDelete(interp, svObj->tclObj, key);
        if (ret == TCL_BREAK) {
            Tcl_AppendResult(interp, "key \"", key, "\" not found", NULL);
        }
        if (ret == TCL_BREAK || ret == TCL_ERROR) {
            goto cmd_err;
        }
    }

    return Sv_PutContainer(interp, svObj, SV_CHANGED);

 cmd_err:
    return Sv_PutContainer(interp, svObj, SV_ERROR);
}

/*
 *-----------------------------------------------------------------------------
 *
 * SvKeylkeysObjCmd --
 *
 *      This procedure is invoked to process the "tsv::keylkeys" command.
 *      See the user documentation for details on what it does.
 *
 * Results:
 *      A standard Tcl result.
 *
 * Side effects:
 *      See the user documentation.
 *
 *-----------------------------------------------------------------------------
 */

static int
SvKeylkeysObjCmd(arg, interp, objc, objv)
    ClientData arg;                     /* Not used. */
    Tcl_Interp *interp;                 /* Current interpreter. */
    STRLEN_TYPE objc;                   /* Number of arguments. */
    Tcl_Obj *const objv[];              /* Argument objects. */
{
    int ret, off;
    char *key = NULL;
    Tcl_Obj *listObj = NULL;
    Container *svObj = (Container*)arg;

    /*
     * Syntax:
     *          sv::keylkeys array lkey ?key?
     *          $keylist keylkeys ?key?
     */

    ret = Sv_GetContainer(interp, objc, objv, &svObj, &off, 0);
    if (ret != TCL_OK) {
        return TCL_ERROR;
    }
    if ((objc - off) > 1) {
         Tcl_WrongNumArgs(interp, 1, objv, "?lkey?");
         goto cmd_err;
    }
    if ((objc - off) == 1) {
        key = Tcl_GetString(objv[off]);
    }

    ret = TclX_KeyedListGetKeys(interp, svObj->tclObj, key, &listObj);

    if (key && ret == TCL_BREAK) {
        Tcl_AppendResult(interp, "key \"", key, "\" not found", NULL);
    }
    if (ret == TCL_BREAK || ret == TCL_ERROR) {
        goto cmd_err;
    }

    Tcl_SetObjResult (interp, listObj); /* listObj allocated by API !*/

    return Sv_PutContainer(interp, svObj, SV_UNCHANGED);

 cmd_err:
    return Sv_PutContainer(interp, svObj, SV_ERROR);
}

/* EOF $RCSfile: threadSvKeylistCmd.c,v $ */

/* Emacs Setup Variables */
/* Local Variables:      */
/* mode: C               */
/* indent-tabs-mode: nil */
/* c-basic-offset: 4     */
/* End:                  */
<|MERGE_RESOLUTION|>--- conflicted
+++ resolved
@@ -213,16 +213,9 @@
     } else {
         Tcl_Obj *resObjPtr = Sv_DuplicateObj(valObjPtr);
         if (varObjPtr) {
-<<<<<<< HEAD
-        	STRLEN_TYPE len;
-            Tcl_SetObjResult(interp, Tcl_NewLongObj(1));
-            Tcl_GetStringFromObj(varObjPtr, &len);
-            if (len) {
-=======
             Tcl_SetObjResult(interp, Tcl_NewIntObj(1));
             Tcl_GetString(varObjPtr);
             if (varObjPtr->length) {
->>>>>>> 33cc3045
                 Tcl_ObjSetVar2(interp, varObjPtr, NULL, resObjPtr, 0);
             }
         } else {
