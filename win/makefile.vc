#------------------------------------------------------------- -*- makefile -*-
# makefile.vc --
#
#	Microsoft Visual C++ makefile for use with nmake.exe v1.62+ (VC++ 5.0+)
#
# See the file "license.terms" for information on usage and redistribution
# of this file, and for a DISCLAIMER OF ALL WARRANTIES.
#
# Copyright (c) 1995-1996 Sun Microsystems, Inc.
# Copyright (c) 1998-2000 Ajuba Solutions.
# Copyright (c) 2001-2005 ActiveState Corporation.
# Copyright (c) 2001-2004 David Gravereaux.
# Copyright (c) 2003-2008 Pat Thoyts.
#------------------------------------------------------------------------------

# Check to see we are configured to build with MSVC (MSDEVDIR, MSVCDIR or
# VCINSTALLDIR) or with the MS Platform SDK (MSSDK or WindowsSDKDir)
!if !defined(MSDEVDIR) && !defined(MSVCDIR) && !defined(VCINSTALLDIR) && !defined(MSSDK) && !defined(WINDOWSSDKDIR)
MSG = ^
You need to run vcvars32.bat from Developer Studio or setenv.bat from the^
Platform SDK first to setup the environment.  Jump to this line to read^
the build instructions.
!error $(MSG)
!endif

#------------------------------------------------------------------------------
# HOW TO USE this makefile:
#
# 1)  It is now necessary to have MSVCDir, MSDevDir or MSSDK set in the
#     environment.  This is used as a check to see if vcvars32.bat had been
#     run prior to running nmake or during the installation of Microsoft
#     Visual C++, MSVCDir had been set globally and the PATH adjusted.
#     Either way is valid.
#
#     You'll need to run vcvars32.bat contained in the MsDev's vc(98)/bin
#     directory to setup the proper environment, if needed, for your
#     current setup.  This is a needed bootstrap requirement and allows the
#     swapping of different environments to be easier.
#
# 2)  To use the Platform SDK (not expressly needed), run setenv.bat after
#     vcvars32.bat according to the instructions for it.  This can also
#     turn on the 64-bit compiler, if your SDK has it.
#
# 3)  Targets are:
#	all       -- Builds everything.
#	<project> -- Builds the project (eg: nmake sample)
#	test      -- Builds and runs the test suite.
#	install   -- Installs the built binaries and libraries to $(INSTALLDIR)
#		     in an appropriate subdirectory.
#	clean/realclean/distclean -- varying levels of cleaning.
#
# 4)  Macros usable on the commandline:
#	INSTALLDIR=<path>
#		Sets where to install Tcl from the built binaries.
#		C:\Progra~1\Tcl is assumed when not specified.
#
#	OPTS=static,msvcrt,staticpkg,nothreads,symbols,profile,loimpact,none
#		Sets special options for the core.  The default is for none.
#		Any combination of the above may be used (comma separated).
#		'none' will over-ride everything to nothing.
#
#		static  =  Builds a static library of the core instead of a
#			   dll.  The shell will be static (and large), as well.
#		msvcrt  =  Affects the static option only to switch it from
#			   using libcmt(d) as the C runtime [by default] to
#			   msvcrt(d). This is useful for static embedding
#			   support.
#		staticpkg = Affects the static option only to switch
#			   tclshXX.exe to have the dde and reg extension linked
#			   inside it.
#		nothreads = Turns off multithreading support (not supported).
#		thrdalloc = Use the thread allocator (shared global free pool)
#			   This is the default on threaded builds.
#		symbols  = Debug build. Links to the debug C runtime, disables
#			   optimizations and creates pdb symbols files.
#		profile  = Adds profiling hooks.  Map file is assumed.
#		loimpact = Adds a flag for how NT treats the heap to keep memory
#			   in use, low.  This is said to impact alloc performance.
#
#	STATS=memdbg,compdbg,none
#		Sets optional memory and bytecode compiler debugging code added
#		to the core.  The default is for none.  Any combination of the
#		above may be used (comma separated).  'none' will over-ride
#		everything to nothing.
#
#		memdbg   = Enables the debugging memory allocator.
#		compdbg  = Enables byte compilation logging.
#
#	MACHINE=(ARM|AMD64|IA64|X86)
#		Set the machine type used for the compiler, linker, and
#		resource compiler.  This hook is needed to tell the tools
#		when alternate platforms are requested.  IX86 is the default
#		when not specified. If the CPU environment variable has been
#		set (ie: recent Platform SDK) then MACHINE is set from CPU.
#
#	TMP_DIR=<path>
#	OUT_DIR=<path>
#		Hooks to allow the intermediate and output directories to be
#		changed.  $(OUT_DIR) is assumed to be
#		$(BINROOT)\(Release|Debug) based on if symbols are requested.
#		$(TMP_DIR) will de $(OUT_DIR)\<buildtype> by default.
#
#	TESTPAT=<file>
#		Reads the tests requested to be run from this file.
#
#	CFG_ENCODING=encoding
#		name of encoding for configuration information. Defaults
#		to cp1252
#
# 5)  Examples:
#
#	Basic syntax of calling nmake looks like this:
#	nmake [-nologo] -f makefile.vc [target|macrodef [target|macrodef] [...]]
#
#                        Standard (no frills)
#       c:\tcl_src\win\>c:\progra~1\micros~1\vc98\bin\vcvars32.bat
#       Setting environment for using Microsoft Visual C++ tools.
#       c:\tcl_src\win\>nmake -f makefile.vc all
#       c:\tcl_src\win\>nmake -f makefile.vc install INSTALLDIR=c:\progra~1\tcl
#
#                         Building for Win64
#       c:\tcl_src\win\>c:\progra~1\micros~1\vc98\bin\vcvars32.bat
#       Setting environment for using Microsoft Visual C++ tools.
#       c:\tcl_src\win\>c:\progra~1\platfo~1\setenv.bat /pre64 /RETAIL
#       Targeting Windows pre64 RETAIL
#       c:\tcl_src\win\>nmake -f makefile.vc MACHINE=IA64
#
#------------------------------------------------------------------------------
#==============================================================================
#------------------------------------------------------------------------------

!if !exist("makefile.vc")
MSG = ^
You must run this makefile only from the directory it is in.^
Please `cd` to its location first.
!error $(MSG)
!endif

#-------------------------------------------------------------------------
# Project specific information (EDIT)
#
# You should edit this with the name and version of your project. This
# information is used to generate the name of the package library and
# it's install location.
#
# For example, the sample extension is  going to build sample05.dll and
# would install it into $(INSTALLDIR)\lib\sample05
#
# You need to specify the object files that need to be linked into your
# binary here.
#
#-------------------------------------------------------------------------

PROJECT = thread

# Uncomment the following line if this is a Tk extension.
#PROJECT_REQUIRES_TK=1
!include "rules.vc"

!include "pkg.vc"

DOTVERSION      = $(PACKAGE_VERSION:"=) #"
VERSION         = $(PACKAGE_MAJOR)$(PACKAGE_MINOR)
STUBPREFIX      = $(PROJECT)stub

DLLOBJS = \
	$(TMP_DIR)\threadNs.obj \
	$(TMP_DIR)\threadCmd.obj \
	$(TMP_DIR)\threadSvCmd.obj \
	$(TMP_DIR)\threadSpCmd.obj \
	$(TMP_DIR)\threadPoolCmd.obj \
	$(TMP_DIR)\psGdbm.obj \
	$(TMP_DIR)\threadSvListCmd.obj \
	$(TMP_DIR)\threadSvKeylistCmd.obj \
	$(TMP_DIR)\tclXkeylist.obj \
	$(TMP_DIR)\threadWin.obj \
!if !$(STATIC_BUILD)
	$(TMP_DIR)\thread.res
!endif

PRJHEADERS =

#-------------------------------------------------------------------------
# Target names and paths ( shouldn't need changing )
#-------------------------------------------------------------------------

BINROOT		= $(MAKEDIR)
ROOT            = $(MAKEDIR)\..

PRJIMPLIB	= $(OUT_DIR)\$(PROJECT)$(VERSION)$(SUFX).lib
PRJLIBNAME	= $(PROJECT)$(VERSION)$(SUFX).$(EXT)
PRJLIB		= $(OUT_DIR)\$(PRJLIBNAME)

PRJSTUBLIBNAME	= $(STUBPREFIX)$(VERSION).lib
PRJSTUBLIB	= $(OUT_DIR)\$(PRJSTUBLIBNAME)

### Make sure we use backslash only.
PRJ_INSTALL_DIR         = $(_INSTALLDIR)\$(PROJECT)$(DOTVERSION)
LIB_INSTALL_DIR		= $(PRJ_INSTALL_DIR)
BIN_INSTALL_DIR		= $(PRJ_INSTALL_DIR)
DOC_INSTALL_DIR		= $(PRJ_INSTALL_DIR)
SCRIPT_INSTALL_DIR	= $(PRJ_INSTALL_DIR)
INCLUDE_INSTALL_DIR	= $(_TCLDIR)\include

### The following paths CANNOT have spaces in them.
GENERICDIR	= $(ROOT)\generic
WINDIR		= $(ROOT)\win
LIBDIR          = $(ROOT)\lib
DOCDIR		= $(ROOT)\doc
TOOLSDIR	= $(ROOT)\tools
COMPATDIR	= $(ROOT)\compat

#---------------------------------------------------------------------
# Compile flags
#---------------------------------------------------------------------

!if !$(DEBUG)
!if $(OPTIMIZING)
### This cranks the optimization level to maximize speed
cdebug	= $(OPTIMIZATIONS)
!else
cdebug	=
!endif
!else if "$(MACHINE)" == "IA64"
### Warnings are too many, can't support warnings into errors.
cdebug	= -Zi -Od $(DEBUGFLAGS)
!else
cdebug	= -Zi -W3 $(DEBUGFLAGS)
!endif

### Common compiler options that are architecture specific
!if "$(MACHINE)" == "ARM"
carch = -D_ARM_WINAPI_PARTITION_DESKTOP_SDK_AVAILABLE
!else
carch =
!endif

### Declarations common to all compiler options
cwarn = $(WARNINGS) -D _CRT_SECURE_NO_DEPRECATE -D _CRT_NONSTDC_NO_DEPRECATE
cflags = -nologo -c $(COMPILERFLAGS) $(carch) $(cwarn) -Fp$(TMP_DIR)^\

!if $(MSVCRT)
!if $(DEBUG) && !$(UNCHECKED)
crt = -MDd
!else
crt = -MD
!endif
!else
!if $(DEBUG) && !$(UNCHECKED)
crt = -MTd
!else
crt = -MT
!endif
!endif

<<<<<<< HEAD
cflags = $(cflags) -DMODULE_SCOPE=extern
cflags = $(cflags)

!if !$(STATIC_BUILD)
cflags = $(cflags) -DUSE_TCL_STUBS
=======
cflags = $(cflags) -DMODULE_SCOPE=extern -DUSE_TCL_STUBS
cflags = $(cflags) -DTCL_TIP143 -DTCL_TIP285
>>>>>>> 6c1937a8
!if defined(TKSTUBLIB)
cflags = $(cflags) -DUSE_TK_STUBS
!endif

INCLUDES	= $(TCL_INCLUDES) -I"$(WINDIR)" -I"$(GENERICDIR)"
BASE_CFLAGS	= $(cflags) $(cdebug) $(crt) $(INCLUDES)
CON_CFLAGS	= $(cflags) $(cdebug) $(crt) -DCONSOLE
TCL_CFLAGS	= -DPACKAGE_NAME="\"$(PROJECT)\"" \
		  -DPACKAGE_VERSION="\"$(DOTVERSION)\"" \
		  -DBUILD_$(PROJECT) \
		  $(BASE_CFLAGS) $(OPTDEFINES)

### Stubs files should not be compiled with -GL
STUB_CFLAGS     = $(cflags) $(cdebug:-GL=) #$(TK_DEFINES)

#---------------------------------------------------------------------
# Link flags
#---------------------------------------------------------------------

!if $(DEBUG)
ldebug	= -debug
!if $(MSVCRT)
ldebug = $(ldebug) -nodefaultlib:msvcrt
!endif
!else
ldebug	= -release -opt:ref -opt:icf,3
!endif

### Declarations common to all linker options
lflags	= -nologo -machine:$(MACHINE) $(LINKERFLAGS) $(ldebug)

!if $(PROFILE)
lflags	= $(lflags) -profile
!endif

!if $(ALIGN98_HACK) && !$(STATIC_BUILD)
### Align sections for PE size savings.
lflags	= $(lflags) -opt:nowin98
!else if !$(ALIGN98_HACK) && $(STATIC_BUILD)
### Align sections for speed in loading by choosing the virtual page size.
lflags	= $(lflags) -align:4096
!endif

!if $(LOIMPACT)
lflags	= $(lflags) -ws:aggressive
!endif

dlllflags = $(lflags) -dll
conlflags = $(lflags) -subsystem:console
guilflags = $(lflags) -subsystem:windows
!if !$(STATIC_BUILD)
baselibs  = $(TCLSTUBLIB)
!if defined(TKSTUBLIB)
baselibs  = $(baselibs) $(TKSTUBLIB)
!endif
!endif

# Avoid 'unresolved external symbol __security_cookie' errors.
# c.f. http://support.microsoft.com/?id=894573
!if "$(MACHINE)" == "IA64" || "$(MACHINE)" == "AMD64"
!if $(VCVERSION) > 1399 && $(VCVERSION) < 1500
baselibs   = $(baselibs) bufferoverflowU.lib
!endif
!endif

#---------------------------------------------------------------------
# TclTest flags
#---------------------------------------------------------------------

!if "$(TESTPAT)" != ""
TESTFLAGS = $(TESTFLAGS) -file $(TESTPAT)
!endif

#---------------------------------------------------------------------
# Project specific targets (EDIT)
#---------------------------------------------------------------------

all:	    setup $(PROJECT)
$(PROJECT): setup pkgIndex $(PRJLIB)
install:    install-binaries install-libraries install-docs
pkgIndex:   $(OUT_DIR)\pkgIndex.tcl

test: setup $(PROJECT)
	@set TCL_LIBRARY=$(TCL_LIBRARY:\=/)
	@set TCLLIBPATH=$(OUT_DIR_PATH:\=/)
	@$(CPY) $(LIBDIR)\*.tcl $(OUT_DIR)
!if $(TCLINSTALL)
	@set PATH=$(_TCLDIR)\bin;$(PATH)
!else
	@set PATH=$(_TCLDIR)\win\$(BUILDDIRTOP);$(PATH)
!endif
	$(DEBUGGER) $(TCLSH) "$(ROOT)/tests/all.tcl" $(TESTFLAGS)

shell: setup $(PROJECT)
	@set VLERQ_LIBRARY=$(LIBDIR:\=/)
	@set TCL_LIBRARY=$(TCL_LIBRARY:\=/)
	@set TCLLIBPATH=$(OUT_DIR:\=/)
	@$(CPY) $(LIBDIR)\*.tcl $(OUT_DIR)
!if $(TCLINSTALL)
	@set PATH=$(_TCLDIR)\bin;$(PATH)
!else
	@set PATH=$(_TCLDIR)\win\$(BUILDDIRTOP);$(PATH)
!endif
	$(DEBUGGER) $(TCLSH) $(SCRIPT)

setup:
	@if not exist $(OUT_DIR)\nul mkdir $(OUT_DIR)
	@if not exist $(TMP_DIR)\nul mkdir $(TMP_DIR)

# See <tcl>/win/coffbase.txt for extension base addresses.
$(PRJLIB): $(DLLOBJS)
!if $(STATIC_BUILD)
	$(lib32) -nologo -out:$@ @<<
$**
<<
!else
	$(link32) $(dlllflags) -base:0x10C80000 -out:$@ $(baselibs) @<<
$**
<<
	$(_VC_MANIFEST_EMBED_DLL)
	-@del $*.exp
!endif

$(PRJSTUBLIB): $(PRJSTUBOBJS)
	$(lib32) -nologo -nodefaultlib -out:$@ $(PRJSTUBOBJS)

#---------------------------------------------------------------------
# Implicit rules
#---------------------------------------------------------------------

{$(WINDIR)}.c{$(TMP_DIR)}.obj::
    $(cc32) $(TCL_CFLAGS) -DBUILD_$(PROJECT) -Fo$(TMP_DIR)\ @<<
$<
<<

{$(GENERICDIR)}.c{$(TMP_DIR)}.obj::
    $(cc32) $(TCL_CFLAGS) -DBUILD_$(PROJECT) -Fo$(TMP_DIR)\ @<<
$<
<<

{$(COMPATDIR)}.c{$(TMP_DIR)}.obj::
    $(cc32) $(TCL_CFLAGS) -DBUILD_$(PROJECT) -Fo$(TMP_DIR)\ @<<
$<
<<

{$(WINDIR)}.rc{$(TMP_DIR)}.res:
	$(rc32) -fo $@ -r -i "$(GENERICDIR)" $(TCL_INCLUDES) \
		-D_WIN32 -D__WIN32__ \
		-DCOMMAVERSION=$(DOTVERSION:.=,),0 \
		-DDOTVERSION=\"$(DOTVERSION)\" \
		-DVERSION=\"$(VERSION)$(SUFX)\" \
		-DDEBUG=$(DEBUG) \
		-DPACKAGE_MAJOR=$(PACKAGE_MAJOR) \
		-DPACKAGE_MINOR=$(PACKAGE_MINOR) \
		-DPACKAGE_VERSION=\"$(PACKAGE_VERSION)\" \
!if $(DEBUG)
	-d DEBUG \
!endif
!if $(TCL_THREADS)
	-d TCL_THREADS \
!endif
!if $(STATIC_BUILD)
	-d STATIC_BUILD \
!endif
	$<

.SUFFIXES:
.SUFFIXES:.c .rc

#-------------------------------------------------------------------------
# Explicit dependency rules
#
#-------------------------------------------------------------------------

#{$(WINDIR)}.c{$(TMP_DIR)}.obj ::
$(GENERICDIR)\psGdbm.c: $(GENERICDIR)\psGdbm.h
$(GENERICDIR)\threadSpCmd.c : $(GENERICDIR)\tclThreadInt.h
$(GENERICDIR)\threadSvCmd.c : $(GENERICDIR)\tclThreadInt.h
$(GENERICDIR)\threadPoolCmd.c : $(GENERICDIR)\tclThreadInt.h
$(GENERICDIR)\threadSvListCmd.c : $(GENERICDIR)\tclThreadInt.h
$(GENERICDIR)\threadSvKeylistCmd.c : $(GENERICDIR)\tclThreadInt.h

.PHONY: $(OUT_DIR)\pkgIndex.tcl

$(OUT_DIR)\pkgIndex.tcl: $(ROOT)\pkgIndex.tcl.in
	@nmakehlp -s << $** > $@
@PACKAGE_NAME@       thread
@PACKAGE_VERSION@    $(DOTVERSION)
@PKG_LIB_FILE@       $(PRJLIBNAME)
<<

#---------------------------------------------------------------------
# Installation. (EDIT)
#
# You may need to modify this section to reflect the final distribution
# of your files and possibly to generate documentation.
#
#---------------------------------------------------------------------

install-binaries:
	@echo Installing binaries to '$(SCRIPT_INSTALL_DIR)'
	@if not exist "$(SCRIPT_INSTALL_DIR)" mkdir "$(SCRIPT_INSTALL_DIR)"
	@$(CPY) $(PRJLIB) "$(SCRIPT_INSTALL_DIR)" >NUL

install-libraries:
	@echo Installing library files to '$(SCRIPT_INSTALL_DIR)'
	@if exist $(LIBDIR) $(CPY) $(LIBDIR)\*.tcl "$(SCRIPT_INSTALL_DIR)"
	@$(CPY) $(OUT_DIR)\pkgIndex.tcl "$(SCRIPT_INSTALL_DIR)"

install-docs:
	@echo Installing documentation files to '$(DOC_INSTALL_DIR)'
	@if exist $(DOCDIR)\man $(CPY) $(DOCDIR)\man\*.n "$(DOC_INSTALL_DIR)"

#---------------------------------------------------------------------
# Clean up
#---------------------------------------------------------------------

clean:
	@if exist $(TMP_DIR)\nul $(RMDIR) $(TMP_DIR)
	@if exist $(WINDIR)\version.vc del $(WINDIR)\version.vc
	@if exist $(WINDIR)\vercl.i del $(WINDIR)\vercl.i
	@if exist $(WINDIR)\vercl.x del $(WINDIR)\vercl.x
	@if exist $(WINDIR)\_junk.pch del $(WINDIR)\_junk.pch

realclean: clean
	@if exist $(OUT_DIR)\nul $(RMDIR) $(OUT_DIR)

distclean: realclean
	@if exist $(WINDIR)\nmakehlp.exe del $(WINDIR)\nmakehlp.exe
	@if exist $(WINDIR)\nmakehlp.obj del $(WINDIR)\nmakehlp.obj<|MERGE_RESOLUTION|>--- conflicted
+++ resolved
@@ -253,16 +253,8 @@
 !endif
 !endif
 
-<<<<<<< HEAD
-cflags = $(cflags) -DMODULE_SCOPE=extern
+cflags = $(cflags) -DMODULE_SCOPE=extern -DUSE_TCL_STUBS
 cflags = $(cflags)
-
-!if !$(STATIC_BUILD)
-cflags = $(cflags) -DUSE_TCL_STUBS
-=======
-cflags = $(cflags) -DMODULE_SCOPE=extern -DUSE_TCL_STUBS
-cflags = $(cflags) -DTCL_TIP143 -DTCL_TIP285
->>>>>>> 6c1937a8
 !if defined(TKSTUBLIB)
 cflags = $(cflags) -DUSE_TK_STUBS
 !endif
