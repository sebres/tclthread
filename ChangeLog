<<<<<<< HEAD
2012-11-10 Zoran Vasiljevic <zv@archiware.com>

	* genric/threadCmd.c: fixed race condition on
	thread-local storage in ThreadCancel().

2012-11-10 Zoran Vasiljevic <zv@archiware.com>

	*** Merged "thread-2-7for84+" branch ***
	
=======
2012-11-08  Don Porter  <dgp@users.sourceforge.net>

	* configure.in:		Bump to version 2.7.0
	* lib/ttrace.tcl:
	* win/pkg.vc:

>>>>>>> 9ca3ea6b
2012-09-13 Zoran Vasiljevic <zv@archiware.com>

	*** 2.7b1 TAGGED FOR RELEASE (thread-2-7-b1) ***

	* doc/html/tpool.html
	* doc/man/tpool.n
	* doc/tpool.man: fixed "tpool::create -idletime" description
	[Tcl Bug 3534442]

	* generic/threadSpCmd.h
	* generic/threadSvCmd.h: removed some unused structure members
	[Tcl Feature Request 3563391]

2012-09-11  Jan Nijtmans  <nijtmans@users.sf.net>

	* Makefile.in:       Use "::tcltest::loadTestedCommands" to make
	* tests/all.tcl:     sure that the right Thread version is tested,
	* tests/thread.test: without requiring explicit version numbers

2012-08-29  Jan Nijtmans  <nijtmans@users.sf.net>

	* generic/*.c:  Remove all (deprecated) usages of
	_ANSI_ARGS_ and TCL_PARSE_PART1
	* generic/threadSpCmd.c: Fix [Tcl Bug #3562640]: problem loading Thread
	* generic/threadSvCmd.c: in 8.5, when compiled for 8.6.
	* win/makefile.vc
	* Makefile.in

2012-07-17  Jan Nijtmans  <nijtmans@users.sf.net>

	* win/makefile.vc: [Bug 3544932]: Visual studio compiler check fails

2012-07-05 Zoran Vasiljevic <zv@archiware.com>

	* generic/threadCmd.c: Fixed leaking callback data in ThreadSend()
	plus some minor cosmetic changes (tx to Gustaf Neumann).

2012-07-03 Zoran Vasiljevic <zv@archiware.com>

	* generic/threadPoolCmd.c: [Bugs 3534440, 3534581] fixed.
	Also, promoted jobId to be Tcl_WideInt (was uint).

2012-04-26  Don Porter  <dgp@users.sourceforge.net>

	* generic/threadSpCmd.c:	Eliminate some tricky finalization
	problems by converting the SpBucket arrays from dynamic storage to
	static storage so they no longer need to be finalized.  Since they
	have fixed size of NUMSPBUCKETS, I don't see any strong reason not
	to do this.

2012-04-24  Don Porter  <dgp@users.sourceforge.net>

	* generic/threadCmd.c: [Bug 1603234] Stop leak in [thread::transfer].

2011-12-05  Joe Mistachkin  <joe@mistachkin.com>

	* generic/threadCmd.c: Fix #define issue when compiling for Tcl 8.5.

2011-11-24   Jan Nijtmans <nijtmans@users.sourceforge.net>

	* generic/tclThread.h:    Only export Thread_Init(), nothing more.
	* generic/tclXkeylist.h
	* generic/threadSpCmd.h
	* generic/threadSvCmd.h
	* generic/threadSvCmd.c
	* generic/threadSvKeylistCmd.h
	* generic/threadSvListCmd.h

2011-11-20  Joe Mistachkin  <joe@mistachkin.com>

	* generic/threadCmd.c: Correct check for current thread in the
	ThreadReserve function [Bug 3411244].  Correct the order for releasing
	the interpreter and freeing memory, see check-in [6067508840].

2011-11-17  Joe Mistachkin  <joe@mistachkin.com>

	* generic/threadCmd.c: Refactor ThreadEventProc to make sure all paths
	out of the function call Tcl_Release on the necessary Tcl interpreters.
	Also, call ThreadErrorProc consistently whenever the return code is not
	TCL_OK (i.e. do not check for it to be equal to TCL_ERROR).

2011-11-17  Joe Mistachkin  <joe@mistachkin.com>

	* generic/threadCmd.c: The [thread::wait] command should use the
	TCL_CANCEL_UNWIND flag when calling Tcl_Canceled because it manages its
	own event processing loop.  Also, if the event processing loop is
	terminated due to a script in progress being canceled or exceeding a
	runtime limit, the registered error script should be evaluated, if any.

2011-11-17  Joe Mistachkin  <joe@mistachkin.com>

	* generic/threadCmd.c: The [thread::wait] command must cooperate with
	the interpreter resource limiting (TIP #143) and asynchronous script
	cancellation (TIP #285) functionality, when available.

2011-11-17  Joe Mistachkin  <joe@mistachkin.com>

	* generic/threadCmd.c: For [thread::cancel], avoid creating a new
	Tcl_Obj when the default script cancellation result is desired.

	* doc/thread.man: Update all remaining versions to 2.7b1.
	* doc/tpool.man:
	* doc/tsv.man:
	* doc/ttrace.man:
	* lib/ttrace.tcl:
	* win/vc/pkg.vc:
	* win/vc/thread_win.dsp:

	* win/vc/makefile.vc: Stop using -debug:full as it causes an error
	with the MSVC10 compiler.

2011-09-12  Joe Mistachkin  <joe@mistachkin.com>

	* generic/threadCmd.c: Add support for TIP #285 (asynchronous script
	cancellation) via a new [thread::cancel] command (available only for
	Tcl 8.6).
	* win/vc/makefile.vc: Correct path to root of source checkout.

2011-08-01  Don Porter  <dgp@users.sourceforge.net>

	* win/vc/rules.vc: Extend support to MSVC10.  Thanks to Twylite.

2011-06-27  Don Porter  <dgp@users.sourceforge.net>

	* configure.in:	Copied revisions from the "sampleextension" package
	* Makefile.in:	to keep compatible with the latest INSTALL changes
	in TEA 3.9.
	* configure:	autoconf-2.59

2010-12-08 Zoran Vasiljevic <zv@archiware.com>

	* generic/threadCmd.c: Fixed Bug #3129844

2010-11-18  Don Porter  <dgp@users.sourceforge.net>

	* Makefile.in:		Revised the `make dist` target so that the
	* win/README.txt:	files under thread/win/vc in CVS are copied to
	* win/vc/makefile.vc:	thread/win in the release, where tcl/pkgs/
	* win/vc/thread_win.dsp:	expects to find them.

	* configure:	autoconf-2.59

2010-10-04 Zoran Vasiljevic <zv@archiware.com>

	* generic/configure      Regenrated for TEA 3.9. Bumped version string
	* generic/configiue.in   in all relevant files to 2.6.7  and autoconf'ed.
	* win/vc/pkg.vc

2010-09-28 Zoran Vasiljevic <zv@archiware.com>

	* generic/threadCmd.c: Initialize tsdPtr->interp to NULL immediately after
	releasing the interp on thread-exit that should hopefully resolve the
	Tcl Bug #3026061

	* generic/threadCmd.c: Removed safe-init so safe-interps should not be
	able to run thread commands directly.

	* lib/ttrace.tcl: Changed version to 2.6.7 to be in sync with main pkg.

	* configure.in: Bumped version to 2.6.7 and autoconf'ed.

2010-09-05  Donal K. Fellows  <dkf@users.sf.net>

	* doc/tpool.man, doc/tsv.man: Remove spaces in titledesc declaration;
	doctools currently does not like it at all when generating correct
	nroff output.

2010-08-12  Andreas Kupries  <andreask@activestate.com>

	* lib/ttrace.tcl (_serializensp, _serializeproc): Fixed typos which
	smashed namespace name and opening brace of a script together, leading
	to a syntax error for 'namespace eval' and preventing the use of
	package Ttrace.

2010-07-25  Donal K. Fellows  <dkf@users.sf.net>

	* lib/ttrace.tcl: [Bug 3033206]: Be careful with variables outside of
	procedures; Tcl's variable resolution rules can jump in if a variable
	is not declared, which can be at best surprising.
	Also rewrote the namespace serialization code to be more robust.

2010-05-31  Andreas Kupries  <andreask@activestate.com>

	* pkgIndex.tcl.in: Fixed procedure collisions for Thread package by
	inlining the load command into the ifneeded script, as is standard for
	most binary packages. Tweaked the procedure for Ttrace a bit, as the
	result of [info commands] is a list, and using ::apply when possible.
	A named procedure is only a fallback.

2010-05-27  Andreas Kupries  <andreask@activestate.com>

	* lib/ttrace.tcl: Resynchronized version number with Thread.

2010-05-26  Andreas Kupries  <andreask@activestate.com>

	* generic/threadSpCmd.c (ThreadMutexObjCmd, ThreadRWMutexObjCmd):
	[Bug 3007426]: Dropped trailing commas in enum definitions which
	choked the strictly C89 AIX compiler.

2010-04-01 Zoran Vasiljevic <zv@archiware.com>

        * generic/tclXkeylist.c: Removed declaration of global TclX keylist
	commands.

2010-03-30 Zoran Vasiljevic <zv@archiware.com>

	*** 2.6.6 TAGGED FOR RELEASE (thread-2-6-6) ***

	* configure:              Redo for TEA 3.7
	* configure.in:

	* generic/tclThread.h:    Cosmetic changes for the inclusion
	* generic/threadCmd.c:    in standard Tcl distribution.
	* generic/threadPoolCmd.c:
	* generic/threadSpCmd.c:
	* generic/threadSvCmd.c:
	* generic/threadSvCmd.h:

2010-03-19   Jan Nijtmans <nijtmans@users.sourceforge.net>

        * generic/threadSpCmd.c: Silence gcc warning: dereferencing
        * .cvsignore:            type-punned pointer will break
				 strict-aliasing rules.
        * configure:             Regenerated using latest TEA

2009-08-19 Zoran Vasiljevic <zv@archiware.com>

	* generic/threadPoolCmd.c: Implemented [tpool::suspend]
	* doc/tpool.man:           and [tpool::resume] commands
	                           as per [RFE #2835615].
	                           Also fixed [Bug #2833864].

2009-07-22   Jan Nijtmans <nijtmans@users.sourceforge.net>

	* generic/tclThread.h:   Remove unnecessary ';'s
	* generic/tclXkeylist.c: Constify remaining of thread extension,
	* generic/tclXkeylist.h: bringing it at the same level as Tcl 8.6
	* generic/threadCmd.c:
	* generic/threadPoolCmd.c:
	* generic/threadSpCmd.c:
	* generic/threadSvCmd.c:
	* generic/threadSvCmd.h:
	* generic/threadSvKeylistCmd.c:
	* generic/threadSvKeylistCmd.h:
	* generic/threadSvListCmd.c:

2009-07-16   Alexandre Ferrieux <ferrieux@sourceforge.net>

	* generic/tclXkeylist.c: Constify Tcl_ObjGetType return values to
	* generic/threadSvCmd.c: get rid of const warnings; #if 0 of
	* generic/threadSvCmd.h: SvFinalize which is unused.

2009-05-04  Pat Thoyts  <patthoyts@users.sourceforge.net>

	* win/vc/makefile.vc: Updated the MSVC build to work with MSCV 8
	* win/vc/rules.vc:    and 9 on both intel and amd64 targets.
	* win/vc/nmakehlp.c:

2009-05-03  Alexandre Ferrieux <ferrieux@sourceforge.net>

	* generic/threadSpCmd.c: Reorder things in RemoveMutex and RemoveCondv
	[Bugs 2511424,2511408]; fix a Put* leak in an error path of rwmutexes
	[Bug 2511420].

2008-12-03  Jeff Hobbs  <jeffh@ActiveState.com>

	* generic/threadSvCmd.c: Handle TIP#336 addition of API to access
	* generic/threadSpCmd.c: interp->errorLine

2008-11-03  Jeff Hobbs  <jeffh@ActiveState.com>

	* generic/threadSvCmd.c (SvObjObjCmd): safely set interp result obj

	* generic/threadCmd.c (ThreadCutChannel): fix const warning
	(ThreadSend): safely set interp result object [Bug #1988779]

2009-10-22 Zoran Vasiljevic <zv@archiware.com>

	* generic/threadPool.c: fixed race condition when
	creating minworkers worker thread upfront.
	Failure to create one results in partial pool teardown.
	Fix for [Bug #2005794].

2008-05-22 Zoran Vasiljevic <zv@archiware.com>

	* generic/threadSpCmd.h: Added one cond variable per
	sync bucket to wait for item deletion.

	* generic/threadSpCmd.c: Threads that want to delete
	any sync primitive now wait properly until the last
	thread that references the primitive detaches.

	Fixed (broken) reference counting of items.

	Fixed wrong release of an condition variable that is
	about to be time-waited.

2008-05-18 Zoran Vasiljevic <zv@archiware.com>

	* generic/threadPoolCmd.c: Corrected potential race condition
	in TpoolWorker().

2007-06-30 Zoran Vasiljevic <zv@archiware.com>

	* generic/threadPoolCmd.c: Fixed signedness compiler warning
	on jobId in TpoolWaitObjCmd().

2007-06-30 Zoran Vasiljevic <zv@archiware.com>

	* generic/threadSvKeylistCmd.c: Fixed off-by-1 error in argument
	parsing for SvKeylkeysObjCmd(). See [Tcl Bug #1575342].

	* generic/threadPoolCmd.c: Fixed [Tcl Bug #1512225] (tpool::wait and
	tpool::cancel setting wrong values to passed variables)

2007-05-26 Zoran Vasiljevic <zv@archiware.com>

	* generic/threadPoolCmd.c: Fixed [tpool::post -nowait] to start
	  one new worker thread only if there are none started.

2007-05-03  Pat Thoyts  <patthoyts@users.sourceforge.net>

	* win/vc/rules.vc:     Updated the nmake build system to match
	* win/vc/nmakehlp.c:   current 8.5. (support for non-intel build
	* win/vc/makefile.vc:  and recent versions of msvc compiler)
	* win/thread.rc:       Fixed line endings.

2006-12-26 Zoran Vasiljevic <zv@archiware.com>

	* generic/threadCmd.c: Fixed race condition for
	creating preserved threads.

	* generic/threadSv.c: Removed memory leak.

2006-10-07 Zoran Vasiljevic <zv@archiware.com>

	*** 2.6.5 TAGGED FOR RELEASE (thread-2-6-5) ***

	Main changes since the last release:
	------------------------------------

	Set versioning of (embedded) Ttrace package to
	the same revision level as the main Thread package.

	The Ttrace must now explicitly be loaded in every
	new thread created by [thread::create] command.

	The [package require Ttrace] automatically loads
	Thread package as well.

	NOTE: be sure to configure/make/make install
	because the pkgIndex.tcl loader file is modified.


2006-10-06 Zoran Vasiljevic <zv@archiware.com>

	* generic/threadPool.c:
	* generic/threadCmd.c: Removed Tcl_PkgRequire
	from the new thread initialization and just
	initialize the C-aspect of the extension by
	calling Therad_Init. This basically discards
	the last checkin, which was in a sense bad
	as it made thread creation very expensive
	operation.

	* pkgIndex.tcl.in: Added separate handling for
	Ttrace loading. Now, users needing Ttrace caps
	must "package require Ttrace" which in turn
	automatically calls "package require Thread".
	Also, each new thread created by [thread::create]
	must be initialized for Ttrace by calling the
	[package require Ttrace].
	On the other hand, the "package require Thread"
	is only necessary to first-load the package in
	the startup thread. It is not necessary to call
	this explicitly in every thread created by the
	[thread::create] command as the C-code will
	do that automatically as the first thing.

	* doc/ttrace.man: Updated example usage to reflect
	above changes.

	* lib/ttrace.tcl: Spliced version numbering of the
	Ttrace package to the version of the Thread package
	because of the weirdness of the Tcl package loading
	mechanism. Also, the broadcast script used within
	the ttrace::eval now explicitly loads Ttrace package
	in every broadcasted thread.

2006-10-05 Zoran Vasiljevic <zv@archiware.com>

	* generic/threadPool.c:
	* generic/threadCmd.c: Call Tcl_PkgRequire() in the
	NewThread() to properly initialize the extension
	in any new thread.

	* doc/ttrace.man: Add small example of ttrace usage.

	* lib/ttrace.tcl: Fixed [ttrace:eval] to not to call
	[package require Ttrace] in the broadcast script as
	this is now done implicitly for all new threads.

2006-08-06 Zoran Vasiljevic <zv@archiware.com>

	*** 2.6.4 TAGGED FOR RELEASE (thread-2-6-4) ***

	* generic/tclXkeylist.c: Silenced various
	* generic/threadCmd.c    compiler warnings.
	* generic/threadSvCmd.c:

	* README: Removed version information.
	* configure.in: Bumped to 2.6.4 version.
	* confiigure: Regenerated.

2006-06-04 Zoran Vasiljevic <zv@archiware.com>

	* generic/threadSvCmd.c: SvIncrObjCmd() now implicitly creates
	shared array and/or element and initializes it to zero if the
	array and/or the element were not found.

	* generic/tclThread.h: Removed some unusded debugging defs

2006-04-05  Jeff Hobbs  <jeffh@ActiveState.com>

	* win/vc/pkg.vc (PACKAGE_VERSION): correct to 2.6.3 for MSVC make.

2006-03-28  Jeff Hobbs  <jeffh@ActiveState.com>

	* generic/threadPoolCmd.c (AppExitHandler): fix teardown to
	destruct pool list correctly. [Bug 1427570]

2006-03-16 Zoran Vasiljevic <zv@archiware.com>

	*** 2.6.3 TAGGED FOR RELEASE (thread-2-6-3) ***

	* README: Bumped to 2.6.3

2006-03-15 Zoran Vasiljevic <zv@archiware.com>


	* configure.in: Changed BUILD_sample to
	BUILD_thread for Windows compile under MinGW.

	+ configure: regen

2006-03-14 Zoran Vasiljevic <zv@archiware.com>

	* configure.in: Moved to 2.6.3 release
	* configure: regen

2006-02-09 Zoran Vasiljevic <zv@archiware.com>

	* generic/threadSpCmd.c: fixed race condition when testing
	constraints (mutex being locked by the caller thread) when
	waiting on the condition variable. Also, fixed exclusive
	mutex ownership and usage counting.
	* configure.in: uses TEA 3.5
	* tclconfig: updated to TEA3.5

2006-01-28 Zoran Vasiljevic <zv@archiware.com>

	* generic/threadSpCmd.c: Revamped handling because of the deep
	* generic/threadSpCmd.h: race condition which resulted in
	* tests/thread.test:     deadlocks when using exclusive mutexes.

200i-10-15 Zoran Vasiljevic <zv@archiware.com>

	* generic/threadCmd.c: channel transfer code cleans
	  ready-to-fire events from the thread event queue
	  prior to cutting the channel out of the interp.

	* tests/thread.test: allows channel transfer tests
	  for all Unices and Windows using Tcl 8.4.10+ core.

2005-09-23 Zoran Vasiljevic <zv@archiware.com>

	* generic/threadCmd.c: ThreadDetach() sets the both
	  source and target thread ID's for the detached
	  channel to zero, thus signalizing the cleanup code
	  to leave the channel in the cleanup-list when the
 	  thread who detached it exits.

2005-08-24 Zoran Vasiljevic <zv@archiware.com>

	* generic/tclXkeylist.c: made some calls static
	  so they do not interfere for static linking with
          certain extensions.

2005-08-08 Zoran Vasiljevic <zv@archiware.com>

	* generic/threadSvCmd.c: fixed traversing the list
	  of registered object types in Sv_DuplicateObj()
	  (thx to eric.melbardis@netkitsolutions.com)

2005-07-27 Zoran Vasiljevic <zv@archiware.com>

	*** 2.6.2 TAGGED FOR RELEASE (thread-2-6-2) ***

	* configure: regen
	* unix/README: added some clarifications about usage
	  of --with-gdbm switch
	* README:
	* configure.in: bumped version to 2.6.2
	* aclocal.m4: fixed for alternate gdbm lib location
	  as per patch request #1245204
	* generic/tclThread.c: removed Thread_Unload and
	  Thread_SafeUnload because we can't really be unloaded.
	* html/thread.html: regen
	* html/tpool.html: regen
	* html/tsv.html: regen
	* html/ttrace.html: regen
	* man/thread.n: regen
	* man/tpool.n: regen
	* man/tsv.n: regen
	* man/ttrace.n: regen

2005-07-26  Mo DeJong  <mdejong@users.sourceforge.net>

	* Makefile.in: Remove SYSTEM_TCLSH and any
	code that tries to run tclsh at build time
	aside from running the test cases.
	* configure: Regen.
	* configure.in: Remove calls to TEA_BUILD_TCLSH
	and TEA_BUILD_WISH since these were removed
	from tcl.m4. This fixes up the build when
	--with-tcl indicates either a build dir or
	and install dir.

2005-07-25 Zoran Vasiljevic <zv@archiware.com>

	* pkgIndex.tcl.in: simplified by introducing a
	helper procedure, thus avoiding too much quoting.

2005-07-24  Mo DeJong  <mdejong@users.sourceforge.net>

	* Makefile.in: Subst TCLSH_PROG as SYSTEM_TCLSH
	and subst BUILD_TCLSH and BUILD_TCLSH_PROG.
	* configure: Regen.
	* configure.in: Invoke TEA_BUILD_TCLSH from
	tcl.m4 to correctly determine BUILD_TCLSH.

2005-04-12 Zoran Vasiljevic <zv@archiware.com>

	* generic/tclThread.h:
	* generic/threadCmd.c: reverted some changes by the
	last checkin which slipped in by mistake

2005-04-09 Zoran Vasiljevic <zv@archiware.com>

	* generic/tclThread.h:
	* generic/threadCmd.c: added Thread_Unload and
	Thread_SafeUnload to be able to load into the
	8.5 shell. Both calls are still no-ops.

2005-03-18  Jeff Hobbs  <jeffh@ActiveState.com>

	* Makefile.in (AR): use @AR@
	(TCLSH_ENV): add TCL_THREAD_LIBRARY var
	* pkgIndex.tcl.in: grok TCL_THREAD_LIBRARY var

	* configure, configure.in: update to TEA 3.2

2005-03-15 Zoran Vasiljevic <zv@archiware.com>

	* pkgIndex.tcl.in: Applied patch for Bug #1163357.
	Also, fixed the case when directory path contains blanks.

2005-03-05 Zoran Vasiljevic <zv@archiware.com>

	* generic/threadSvCmd.c: fixed potential access
	to the unlocked (and thus eventually freed) container

	* lib/ttrace.tcl: the overloaded [info] command now
	does the right thing when applied to non-existing
	procedures. We now transparently resolve them and
	then allow the [info] to operate on them.

	The ttrace::enable can now be called recursively.

	Also, fixed stript generation issues for namespaced
	variables containing wild escape sequences.

2005-01-03 Zoran Vasiljevic <zv@archiware.com>

	* generic/threadPoolCmd.c: fixed Tcl Bug #1095370.
	We were wrongly tearing down workers on idle timer
	expiry *below* the number of workers set by the
	"-minworkers" option.

	* lib/ttrace.tcl: added [ttrace::config] to control
	some runtime options. The only option it allows now
	is "-doepochs". This is a boolean flag turning the
        epoch generation off/on.
	Also, improved handling of XOTcl introspections in
	regard to namespaced objects/classes.

2005-01-03 Zoran Vasiljevic <zv@archiware.com>

	* lib/ttrace.tcl: added [ttrace::isenabled] and modified
	the [ttrace::addtrace] to dynamically activate the tracer
	if the tracing is already enabled. This way we can dynamically
	load tracer scripts.

2005-01-03 Zoran Vasiljevic <zv@archiware.com>

        **** RELEASE: 2.6.1 Tagged ****

	* aolserver.m4:
	* configure.in:
	* configure: rebuild and include conditional compilation
	for AOLserver which was wrongly ommited since the switch
	to the TEA3 build system.
	Also, we will now revert to <major>.<minor>.<patch>
	version numbers for all releases.

	* generic/threadCmd.c: added new option "-head" to the
	[thread::send] command so scripts can be placed on the
	head of the thread event queue instead of the tail only.

	* doc: rebuild html/nroff files from doctools sources

	* generic/threadPoolCmd.c:
	* generic/threadSvCmd.h:
	* generic/tclThread.h: removed compat macros for 8.3 core

	* test/thread.test: added case for [thread::send -head]

2004-12-23 Zoran Vasiljevic <zv@archiware.com>

        **** RELEASE: 2.6 Tagged ****

	* tcl/cmdsrv/cmdsrv.tcl: example command server listens on
	loopback interface (127.0.0.1) only

	* README: removed stuff about (now unsupported) Tcl8.3 core
	* unix/README: clarified usage of the CONFIG file
	* win/vc: adjusted MSVC files for changes introduced by TEA3

2004-12-18 Zoran Vasiljevic <zv@archiware.com>

	**** COMPATIBILITY: Dropped support for Tcl8.3 ****

	* aclocal.m4: Adjusted for TEA3
	* Makefile.in:
	* configure.in:
	* pkgIndex.tcl.in:

	* configure: Rebuild with autoconf 2.59

	* tests/all.tcl:    Removed extra handling for Tcl 8.3
	* tests/thread.tcl: since we do not support 8.3 any more
	* generic/psGdbm.c:
	* generic/threadCmd.c:
	* generic/threadSvCmd.c:

	* doc/thread.man: Updated docs for the 2.6 release
	* doc/tpool.man:
	* doc/tsv.man:
	* doc/ttrace.man:

2004-11-27 Zoran Vasiljevic <zv@archiware.com>

	* generic/threadPoolCmd.c: Fixed race condition which resulted
	in blocking at pool creation with high -minworkers threads.
	This fixes the Tcl Bug #933975.

2004-11-25 Zoran Vasiljevic <zv@archiware.com>

	* tests/thread.tcl: Disabled all tests handling channel transfer
	for Windows ports until core is capable of handling this correctly.

        * generic/threadSpCmd.c: Fixed segmentation problems observed on
	Windows ports and related to notification of an uninitialized
	condition variable(s). This closes Bug #1051068 (wrongly posted
	under Tcl Patches at SF).

	* doc/thread.man: Fixed mutex/condvar code example. Thanks to
	Gustaf Neumann of XOTcl for the tip.

2004-10-21  Andreas Kupries <andreask@activestate.com>

	* tests/thread.test: Added two tests checking the working of
	fileevents after a pipe channel has been transfered. The second
	has to fail for any core where TIP #218 is not applied, because
	the incoming alert is directed to the wrong thread for event
	processing.

2004-10-20 Zoran Vasiljevic <zv@archiware.com>

	* generic/threadCmd.c (ThreadSetResult): adjusted handling of
	interp result to accomodate for recent changes in Tcl core.
	This closes Tcl Bug# 1050490.

2004-10-19  Andreas Kupries <andreask@activestate.com>

	* generic/threadSvCmd.c: Added a prototype for
	SvObjDispatchObjCmd. Prevented compilation of debug variant on
	Windows due to warning as error.

	* tests/thread.test: Added more tests transfering channels between
	threads for in-core drivers.

2004-10-18  Andreas Kupries <andreask@activestate.com>

	* generic/threadCmd.c (ThreadErrorProc): Added code to explicitly
	initialize the field 'interp' in ThreadSendData. This was ok
	(NULL) for a regular build, but when build with symbols the
	guard pattern forced a crash in test thread-16.2.

	* tests/thread.test: Duplicate test id thread-16.1 renamed to
	thread-16.2.

2004-08-14 Zoran Vasiljevic <zv@archiware.com>

	* generic/threadPoolCmd.c: fixed broken parsing of
	pool handles. Pool handles are now generated in the
	same format as thread handles.

	* generic/threadCmd.c: thread handles are now cased to
	(void*) and sprint/sscanf calls are used to generate thread
	handles. This concludes the effort of correcting broken
	handles on 64-bit machines since the problem was actually
	in Tcl itself, rather than here.

2004-07-21 Zoran Vasiljevic <zv@archiware.com>

	* generic/tclThread.h: corrected namespace prefix for
	AOLserver 4.x or higher, since namespaced commands are
	now supported.

	* generic/threadCmd.c: allows for re-initializing of package
	commands for AOLserver 4.x (or higheri) interpreters. This way
	we assure to have correct set of commands even if nobody
	loaded the package on server startup.
	Also, thread handles returned by the package now have the form:
	"tid<number>" in (yet another) attempt to rectify problems found
	on Cray computers.

	* generic/threadPoolCmd.c: adjusted handles of the pools to
	match ones of threads (see above).

2004-07-21 Zoran Vasiljevic <zv@archiware.com>

	* doc/*: reformatted docs and added some clarifications
	about mutex handling.

	* generic/threadCmd.c: rewritten handling of thread handles
	as passed to Tcl. Instead of casting Tcl_ThreadId to unsigned int
	which brought some problems on Cray machines, we're now generating
	opaque handles and match them to Tcl_ThreadId internally.

	NOTE: this is not supposed to be a compatibility issue since
	thread-handles should have been treated as opaque anyways.

	* generic/threadSpCmd.*: improved behaviour when destroying locked
	mutexes and locking the same mutex twice from the same thread.
	In both cases we throw Tcl error instead of coring  the process
	or deadlocking the (naive) application.

	* generic/threadSvCmd.*: number of tsv buckets is now compile
	time constant.

	* lib/ttrace.tcl: Fixed error in unknown wrapper when the passed
	command was empty string.

	* tests/all.tcl
	* tests/thread.test: rewritten from scratch.

	* tests/tpool.test:
	* tests/ttrace.test:
	* tests/tsv.test: new files, currently no-ops.

2004-01-31 Zoran Vasiljevic <zv@archiware.com>

	* lib/ttrace.tcl: added unconditional "package require"
	call to ttrace::eval so we need not explicitly load the
	Ttrace package in each and every thread. Also, fixed some
	issues with errorInfo/errorCode handling.

	* pkgIndex.tcl.in: fixed Tcl Bug #918137
	* doc/format.tcl: fixed inclusion of man.macros in
	every *.n doc file

2004-01-31 Zoran Vasiljevic <zv@archiware.com>

	* generic/threadCmd.c: fixed incorrect handling of return
        codes from the scripts passed to threads. We were wrongly
        triggering error for non-error return codes such as TCL_RETURN,
	TCL_BREAK, TCL_CONTINUE etc. Now we trigger error only for
	TCL_ERROR and return other codes (as-is) to the caller.
	This also fixes the Tcl Bug #884549.

2003-12-22 Zoran Vasiljevic <zv@archiware.com>

	* generic/threadSpCmd.c: added recursive and reader/writer locks
	and associated commands

	* generic/threadSpCmd.h: added new file

	* generic/lib/ttrace.tcl: added Ttrace package implementation

	* doc: added documentation for Ttrace package and synced other
	doc files to match the release 2.6 state.


2003-12-01 Zoran Vasiljevic <zv@archiware.com>

	* generic/threadCmd.c: removed the concept of foreign
	thread since it broke our async message bouncing. We
	still have to find the way how we should avoid broadcasting
	non-package threads (like for aolserver).

2003-11-27 Zoran Vasiljevic <zv@archiware.com>

	* generic/threadCmd.c: fixed mutex release in ThreadSend
	when refusing to send message to foreign thread.
	Also, clear the result of the thread::broadcast since it
	should not return anything to the caller, no matter the
	outcome of the command.

2003-11-27 Zoran Vasiljevic <zv@archiware.com>

	* generic/threadCmd.c: mark threads created by the package
	to distinguish them from "foreign" threads. We will forbid
	sending messages to those since they will probably never listen.

	* generic/threadSvCmd.c: corrected some typos

	* generic/threadSvListCmd.c: added implementation for the
	"tsv::lset" command

	* generic/threadPoolCmd.c: added optional varname argument
	(last arg) to the tpool::cancel

2003-11-25 Zoran Vasiljevic <zv@archiware.com>

	* doc/format.tcl: new file with a simple poor man's
	documentation formatter.

	* doc/thread.man
	* doc/tpool.man
	* doc/tsv.man: new doctools source files for building
	the package documentation.

	* Makefile.in: added support for building nroff and html
	files out of doctools sources found in doc directory.

2003-11-18 Zoran Vasiljevic <zv@archiware.com>

	* generic/threadCmd.c: added implementation of the
	thread::broadcast command. This one asynchronously
	sends a script to all known threads, except the caller.

2003-09-03 Zoran Vasiljevic <zv@archiware.com>

	* generic/tclXkeylist.(c|h): added keyed-list datatype
	implementation borrowed from the TclX package. This is
	now part of the shared variable command set.

	* generic/threadSvCmd.(c|h): modified to support persistent
	shared variables with plugin-architecture for different
	persistent store implementations.

	* generic/threadSvlistCmd.(c|h): modified to reflect added
	support for persistent shared variables.

	* generic/psGdbm.(c|h): added persistent store wrapper
	for the GNU gdbm package.

	* configure et al: regenerated with autoconf because of
	added optional comilation with GNU gdbm. Updated makefiles
	to process newly added files for keyed lists and persistent
	stores.

2003-08-27 Zoran Vasiljevic <zv@archiware.com>

	* generic/threadPoolCmd.c: after expiration of the idle
	timer, all idle workers exit unconditionaly. Before the
	change, idle threads exited after getting the first job
	posted. This way we were loosing work.

2003-08-26 Zoran Vasiljevic <zv@archiware.com>

	* generic/threadPoolCmd.c: fixed result list corruption
	in TpoolCancelObjCmd.

2003-07-27 Zoran Vasiljevic <zv@archiware.com>

	* generic/threadPoolCmd.c: added "-nowait" option
	to the "tpool::post" commandi. This allows the
 	caller to post jobs to the threadpool queue without
	waiting for an idle thread. The implementation will
	start at least one worker thread if there is none
	available to satisfy the first request.
	Added "tpool::cancel" command. See docs for info.

2003-05-31 Zoran Vasiljevic <zv@archiware.com>

	* generic/threadCmd.c: fixed ListRemoveInner for
	the Tcl Bug #746352

	* generic/threadSpCmd.c: modified Sp_Init to
	return a proper value for Tcl Bug #746352

2003-05-17 Zoran Vasiljevic <zv@archiware.com>

	* generic/threadCmd.c: sets the name of the new thread
	to "-tclthread-" when compiled for AOLserver

2003-04-29 Zoran Vasiljevic <zv@archiware.com>

        Tagged interim 2.5.2 release.

	* configure.in
	* configure: Added quick fix for autoconf issues
        related to $srcdir and building of the package
        from the top-level dir instead of unix/win subdir.
        Thanks to Mo DeJong for the fix.

2003-04-10 Zoran Vasiljevic <zv@archiware.com>

	* generic/threadCmd.c: removed checking of stopped flag
	during walk of the list of active threads. This
	solves some subtle thread reservation problems
	with threads marked to unwind on error.
	Also, added new "-errorstate" configuration option
	to set/get error state of reserved unwinding thread.

2003-04-02 Zoran Vasiljevic <zv@archiware.com>

	* generic/threadCmd.c:
	* generic/threadPoolCmd.c:
	* generic/threadSpCmd.c:
	* generic/threadSvCmd.c: always call registered exit callbacks
	with non-NULL clientData, otherwise Tcl won't invoke
	the registered  callback.

2003-03-28 Zoran Vasiljevic <zv@archiware.com>

	* generic/threadSvList.c
	* generic/threadSvCmd.c: fixed some rare cases
	where we incorrectly deep-copied the list object
	having zero elements.

	* generic/threadCmd.c: fixed broken AOLserver 3.x
	compatibility mode introduced by last 4.x changes.

2003-03-17 Zoran Vasiljevic <zv@archiware.com>

	* generic/threadSvCmd.c: fixed incompatibility
	with Tcl 8.4.2 filepath object

	* generic/threadCmd.c:
	* aolstub.cpp: adjusted for AOLserver 4.0

2003-02-24 Zoran Vasiljevic <zv@archiware.com>

	* generic/threadCmd.c: fixed ThreadSetResult
	to correctly initialize all elements of the
	result structure.

2003-02-08 Zoran Vasiljevic <zv@archiware.com>

	* generic/threadCmd.c: fixed ListRemoveInner
	to correctly update global threadList ptr when
	the last referenced thread exits. This was not
	the case before and we were trashing memory
	leading to process exitus.

2003-01-25  Mo DeJong  <mdejong@users.sourceforge.net>

	* generic/threadCmd.c (ThreadSendObjCmd):
	The thread::send command was not working
	under Win32 because threads that had an id
	that was a negative number were generating
	a usage error in the thread::send command.
	* tests/thread.test: Add test for negative
	number as thread id.

2003-01-22 Zoran Vasiljevic <zv@archiware.com>

	* generic/threadCmd.c: fixed reference to errorInfo
	when reporting error from the passed script.

2003-01-21  Mo DeJong  <mdejong@users.sourceforge.net>

	* configure: Regenerate to include recent fixes
	for mingw build support in tclconfig module.

2002-12-18 Zoran Vasiljevic <zv@archiware.com>

	* README: added some AOLserver info
	* tcl/tpool/tpool.tcl: added missing tpool::names command

2002-12-14 Zoran Vasiljevic <zv@archiware.com>

	* doc/*: finished docs for the 2.5 release

2002-12-09 Zoran Vasiljevic <zv@archiware.com>

	* generic/threadPoolCmd.c: added tpool::names command
	added -exitscript for tpool::create

	* doc/tpool.tmml
	* doc/man/tpool.n
	* doc/html/tpool.html: added files. This is still the
	work in progress.

2002-12-06 Zoran Vasiljevic <zv@archiware.com>

	* configure.in
	* configure
	* Makefile.in
	* aolserver.m4: added support for compilation under
	AOLserver as loadable module.

2002-12-06 Zoran Vasiljevic <zv@archiware.com>

	* generic/threadSvCmd.c: the tsv::lock now allows
	for unsetting the shared array within the script argument.

	* generic/threadPoolCmd.c: fixed one missing mutex unlock
	in the ThreadRelease.

        * tcl/tpool/tpool.tcl: implemented missing API calls found
 	in the C-level implementation.

	* tcl/phttpd/phttpd.tcl: simplified switching to Tcl-level
	threadpool implementation.

2002-12-04 Zoran Vasiljevic <zv@archiware.com>

	* generic/threadPoolcmd.c: rewritten to use
	worker threads sitting on the cond var instead of
	in the event loop. The poster thread still respects
	i.e. does not block the event loop while posting jobs.

2002-12-03 Zoran Vasiljevic <zv@archiware.com>

	* generic/tclthread.h: added SpliceIn/SpliceOut macros.
	Fixed to include exports from threadPoolCmd.c

	* generic/threadSpCmd.c: does regular namespace handling
	over the NS variable instead of hard-coding the "thread"
	prefix for mutex/cond commands.

	* generic/threadCmd.c: rewritten to use SpliceIn/SpliceOut
        macros instead of hand-fiddling with linked lists.

	* generic/threadPoolCmd.c: new file

	* Makefile.in: added threadPoolCmd.c to list of source files.

2002-11-25 Zoran Vasiljevic <zv@archiware.com>

	* tcl/phttpd/phttpd.tcl: added raw file; no thread support
	* tcl/cmdsrv/cmdsrv.tcl: first working version

2002-11-24 Zoran Vasiljevic <zv@archiware.com>

	* tcl/tpool/tpool.tcl: added threadpool implementation in Tcl
	* tcl/phttpd: added directory for later mt-enabled pico-httpd
	* tcl/cmdsrv: added directory for later socket command server
	* doc/man/thread.n
	* doc/thread.tmml
	* doc/html/thread.html: new tsv::eval, thread::attach, thread::detach

	* generic/threadSvCmd.h
	* generic/threadSvCmd.c: added tsv::eval command

	* generic/threadCmd.c: added thread::attach, thread::detach
	Also, fixed thread::preserve and thread::release to accept
	the thread id as the optional paramter.

2002-11-23 Zoran Vasiljevic <zv@archiware.com>

	* generic/threadCmd.c: fixed ListRemoveInner() to recognize
	and ignore already removed tsd thread structures.
	Fixed some invalid TCL_OK returns which masked serious errors.

2002-11-07 Zoran Vasiljevic <zv@archiware.com>

	* generic/threadCmd.c: fixes problem when trying to report
	the error from an async callback when the stderr channel is
	not available (wish/tclkit on windows). Thanks to
	Wojciech Kocjan <wojciech@kocjan.org> for the correction.

2002-10-23 Zoran Vasiljevic <zv@archiware.com>

	* generic/threadCmd.c: added handling of background errors
	while doing an async callback.

2002-10-20 Zoran Vasiljevic <zv@archiware.com>

	* doc/html/thread.html
	* doc/man/thread.n
	* doc/thread.tmml: fixed "thread::send" command summary.
	It was showing the wrong position of the "-async" argument.

	* generic/threadSpCmd.c: adjusted mutex/cond handles to
	use the same format and handling as AOLserver counterparts
	when compiled for AOLserver support. This way one can mix
	and match primitives declared with ns_mutex and thread::mutex
	and/or ns_event and thread::cond commands.
	Added thread::eval command. See documentation for syntax and usage.

2002-10-15  Jeff Hobbs  <jeffh@ActiveState.com>

	* configure:
	* configure.in: move the CFLAGS definition into TEA_ENABLE_SHARED
	and make it pick up the env CFLAGS at configure time.

2002-08-23 Zoran Vasiljevic <zv@archiware.com>

	* threadCmd.c: fixed potential memory corruption
	when releasing preserved interpreter.
	[Tcl bug 599290]

2002-08-19 Zoran Vasiljevic <zv@archiware.com>

	* generic/threadSvCmd.c: we now properly invalidate
	duped object string rep if the internal rep has been
	regenerated.

2002-08-18 Zoran Vasiljevic <zv@archiware.com>

	* generic/threadCmd.c: updated some comments
	* generic/threadSvCmd.c:
	* generic/threadSvListCmd.c: fixed silly mem leak
	where we were registering commands and object types
	for each new thread, resulting in unnecessary table
	grow. Not a memory leak per-se, therefore not found
	by Purify, but shows itself by observing the size
	of the process using the top utility. Gosh!

2002-08-03  Zoran Vasiljevic <zv@archiware.com>

	* generic/threadSvListCmd.c: corrected "tsv::lpush"
	to correctly make a copy of the object pushed into
	the list in shared array element.

2002-07-22  Mo DeJong  <mdejong@users.sourceforge.net>

	* README: Fix typo.
	* doc/man/thread.n: Note that thread::join and
	thread::transfer are only available with Tcl 8.4.

2002-07-20  Mo DeJong  <mdejong@users.sourceforge.net>

        * generic/threadSvCmd.c (Sv_tclEmptyStringRep, Sv_Init):
        Avoid linking to the tclEmptyStringRep variable defined
        in Tcl since this makes it very difficult to load
        the Thread package into an executable that has
        also loaded Tcl. The previous approach used a hack
        under Windows, we now use this same hack on all systems.
	[Tcl patch 584123]

2002-07-19  Zoran Vasiljevic <zv@archiware.com>

	* threadCmd.c: added some macros to simplify
	adding and removing result structure in and
	out of the corresponding lists

2002-07-18  Zoran Vasiljevic <zv@archiware.com>

	* threadCmd.c: modified thread::release to allow
	for optional "-wait" argument. This will result in
	the thread waiting until the target thread has really
	exited. Otherwise, the command exits immediately and
	target thread may exit asynchronously some time later.
 	This is not techically needed since one can always join
	the exiting thread, but the join command is not
	available for some older Tcl versions.

2002-07-13  Zoran Vasiljevic <zv@archiware.com>

	* doc/man:
	* doc/html: added two directories with TMML generated files
	* doc/thread.tmml: fixed for the final 2.4 release
	* Makefile.in: updated install-doc target to look for man files
	under doc/man instead only under doc directory

2002-07-12  Zoran Vasiljevic <zv@archiware.com>

	* generic/threadSvCmd.s: fixed handling of string rep
	in shared var object duplicator

2002-07-09  Zoran Vasiljevic <zv@archiware.com>
	* README: added this file
 	* license.terms: added this file

2002-07-05  Zoran Vasiljevic <zv@archiware.com>

        * tclconfig/tcl.m4: fixed reference to MINGW so we can
	compile w/o MSVC under windows.

2002-07-03  Zoran Vasiljevic <zv@archiware.com>

	* generic/threadSvCmd.c: simplified object duplicator

2002-06-17  Zoran Vasiljevic <zv@archiware.com>

	* generic/threadCmd.c: cleanup of some unused variables
	* generic/threadSvCmd.c:
	* generic/ThreadSpCmd.c:
	* generic/threadSvList.c: added CONST qualifiers to avoid warnings
	when compiling against 8.4 core.

2002-05-25  Zoran Vasiljevic <zv@archiware.com>
	* generic/threadCmd.c: added some typecasts to satisfy Windows
	* generic/threadSvCmd.h: added some typecasts to satisfy Windows

2002-05-04  Zoran Vasiljevic <zv@archiware.com>
	* generic/threadSvCmd.c: removed errant reference to (still not)
	supported shared dictionary and shared keylist datatypes.

2002-04-27  Zoran Vasiljevic <zv@archiware.com>

	* generic/threadCmd.c: fixed processing of -eventmark. We now
	properly wait for target thread to catch up with processing events.

2002-04-07  Zoran Vasiljevic <zv@archiware.com>

	* generic/threadCmd.c: added call to Ns_TclMarkForDelete(interp)
	when compiled for AOLserver support, otherwise we were leaking std
	channels on thread exit.

2002-04-03  Jeff Hobbs  <jeffh@ActiveState.com>

	* Makefile.in: improved use of DESTDIR in install targets.
	Removed need for installdirs target.
	Broke TCLSH_PROG into TCLSH_ENV and TCLSH_PROG with TCLSH var and
	added comments about TCLSH_ENV.
	Added default shell and gdb targets.

	* configure:
	* configure.in: updated to new TEA base that: prefixes all macros
	with TEA_* instead of SC_*; adds TEA_PREFIX, which defaults the
	prefix and exec_prefix values to what Tcl used; adds
	TEA_SETUP_COMPILER, which handles basic compiler / support program
	checks and simplifies the configure.in.  Turn on --enable-threads
	by default and do sanity checking as well.

2002-04-01  Jeff Hobbs  <jeffh@ActiveState.com>

	* Makefile.in (install-lib-binaries): ensure that binary files are
	installed with executable bit set (use INSTALL_PROGRAM)

2002-03-28  Jeff Hobbs  <jeffh@ActiveState.com>

	* configure:
	* configure.in: BUILD_${PACKAGE} had to be static BUILD_thread in
	AC_DEFINE because autoconf wasn't substituting ${PACKAGE}.

2002-03-27  Jeff Hobbs  <jeffh@ActiveState.com>

	* Makefile.in (TCLSH_PROG): moved and updated env var definitions
	to have tclsh work from build dir.  Removed TCL_EXTRA_CFLAGS,
	TCL_LD_FLAGS, TCL_SHLIB_LD_LIBS, TCL_DBGX, TCL_STUB_LIB_FILE,
	TCL_STUB_LIB_SPEC as they aren't needed (configure acquires all
	that info for us).  TCL_LIBS is also not needed, but left in as a
	reference to the libs Tcl used.

	* configure: regen based on updated tclconfig/tcl.m4
	* configure.in: moved the SHLIB_LD_LIBS magic into
	tclconfig/tcl.m4 and noted where users can modify (SHLIB_LD_)LIBS.

2002-03-19  Jeff Hobbs  <jeffh@ActiveState.com>

	* generic/tclThread.h:
	* generic/threadCmd.c: added stub voodoo magic to allow building
	against Tcl 8.3 and still get all the 8.4+ functionality when later
	loaded into an 8.4+ interp.

	* pkgIndex.tcl.in: simplified auto-generated pkgIndex.tcl file.

	* tests/all.tcl:
	* tests/thread.test: improved to detect 8.3/8.4 pkg differences

	* tclconfig/tcl.m4,install-sh (new):
	* config/* (removed):
	* aclocal.m4:
	* configure:
	* configure.in:
	* Makefile.in: Updated build system to use tclconfig (TEA 2002)
	structure.

2002-03-09  Zoran Vasiljevic <zv@archiware.com>

	* generic/threadSvCmd.c: fixed memory leak when copying objects
	using custom object duplicator. If a duplicator was registered
	more than once, we were leaking memory.

2002-03-08  Zoran Vasiljevic <zv@archiware.com>

	* generic/threadCmd.c: added thread::configure -unwindonerror
	configuration option. See docs for usage.

	* doc/thread.n: added docs for thread::configure -unwindonerror

2002-03-07  Zoran Vasiljevic <zv@archiware.com>

	* generic/threadSvCmd.c: tsv::names will skip reporting shared
	arrays with leading dot in their names. This is turned-on
	only for AOLserver builds with the HIDE_DOTNAMES. For the
	regular Tcl builds, all arrays are reported, regardless of
	the name. Motivation behind this feature is to allow certain
	data privacy. It is not name-clash proof, though.

2002-02-12  Zoran Vasiljevic <zv@archiware.com>

	* generic/threadCmd.c: fixed thread::preserve glitch. We never
	actually did bump the reservation counter by a silly mistake.

2002-02-12  Zoran Vasiljevic <zv@archiware.com>

	* generic/threadCmd.c: added thread::preserve and thread::release
	commands. These allow for a simple reference counting when creating
	and/or tearing-down threads. Instead of calling thread::unwind in
	the target thread, one can use "thread::release id" to dispose it.
	This is much easier to use and it can be coupled with calls to
	thread::preserve to implement simple thread reservation mechanism.

	* doc/thread.n: added docs for thread::preserve/thread::release

2002-02-09  Zoran Vasiljevic <zv@archiware.com>

	* generic/threadCmd.c: added thread::configure interface.
	Currently only "-eventmark" option is supported.
	Allows for AOLserver builds to change the "thread::" prefix
	by re-defining the "NS" compile-time constant.

	* doc/thread.n: added docs for thread::configure

2002-02-06  Zoran Vasiljevic <zv@archiware.com>

	* generic/aolserv.cpp: (new) added for loading into the AOLserver.
	Still needs to fix the Makefile and friends to get it up and
	running.

	* generic/threadCmd.c: added conditional setup of the command
 	prefix. Now, the "NS" can be used to select the command prefix
 	for thread::* commands.

2002-01-26  David Gravereaux <davygrvy@pobox.com>

	* generic/threadSvCmd.c:  A small 'const' qualifier change to remove a
	warning.  It's a bit more wordy now, but reads a little clearer to me.
	Unscambling pointer math gives me a headache and combined with a cast
	tends to get dangerous.

	* win/threadWin.c: new idea for thread::kill added.  It's wrapped in an
	#if 0/#endif for now.  I do notice that tcl.h is now typedef'ing
	ClientData as an 'int *'.  It used to 'void *', didn't it??  The
	ISO/ANSI/CLEAN C style of setting a typed pointer to a void* now doesn't
	want to work.  Maybe I do too much C++ to have noticed this before...

2002-01-23  Zoran Vasiljevic <zv@archiware.com>

	* generic/threadCmd.c: fixed address of the target interpreter when
	doing the callback async script processing. All messages went to the
	main interpreter instead of the selected interpreter, causing process
	to hung when posting callbacks to more that one interp at the same time.
	(thanks Jean-Luc Fontaine for the tip)

2002-01-20  Zoran Vasiljevic <zv@archiware.com>

	* generic/threadCmd.c: fixed multiple async reporting of error events
	(thanks Jean-Luc Fontaine for the tip)

2002-01-02  Zoran Vasiljevic <zv@archiware.com>

        * generic/threadSvListCmd.* (new): added for the new implementation
        of the thread-shared-variable (tsv) interface.
        * generic/threadSvCmd.c: now uses shared Tcl objects instead of strings
        for storing data in shared arrays. This improves performance on large
        shared data structures.
        Added new tsv::* syntax, per request. This replaces older thread::sv_*
        interface. Older commands are still present but will be removed as
        soon we hit the 3.0 version.
        * generic/threadCmd.c: revamped to support asynchronous backfiring
        of scripts so we can vwait on the results of thread processing.
        This also corrected the bug #464340. Affected command is thread::send.
        * doc/thread.n: added docs for all thread::* and tsv::* commands.
        This fixes #416850 bug report. The html/tmml files are still out of date.
        * configure: built with autoconf 2.52
        * config/config.guess (new): needed for the new configure
        * config/config.sub (new): needed for the new configure
        * Makefile.in: added lines for new generic/threadSvListCmd.c
        * configure.in: moving to 2.4 version.
        * unix/threadUnix.c: removed traces of ThreadKill. It is still not clear
        wether we should implement this functionality or not.
        * win/threadWin.c: see above.
        * pkgIndex.tcl.in: fixed to correctly handle version for different Tcl core
        versions.

2001-09-05  David Gravereaux <davygrvy@pobox.com>

	* generic/*:
	* win/threadWin.c (new): updated for a new threadWin.c and finished
	replacing use of thread.h with tclThread.h.  threadWin.c is an
	experiment to add a 'thread::kill' command.  Not done yet.

	* win/vc/thread.rc (removed):
	* win/thread.rc (new): moved it up a directory.

2001-09-04  David Gravereaux <davygrvy@pobox.com>

	* generic/thread.h (deleted):
	* generic/tclThread.h (new):
	* generic/threadCmd.c:  decided to change the name of 'thread.h' to
	'tclThread.h', per request.

	* generic/thread.h:
	* generic/threadCmd.c:  Re-added original implimentation of [thread::exit].
	for `emergency use only`.  You have been warned ;)

	* configure.in:
	* configure:
	* win/vc/thread.dsp:
	* win/vc/pkg.vc:  Upped version numbers to 2.3 and 2.1.3 because I just cut
	a release.

2001-09-04  David Gravereaux <davygrvy@pobox.com>

	-=[ Official 2.2 Tagged and cut. ]=-

2001-05-27  David Gravereaux <davygrvy@pobox.com>

	* tests/thread.test: fixed small typo in comments.

2001-08-03  Jeff Hobbs  <jeffh@ActiveState.com>

	* Makefile.in: corrected handling of VERSION

	* generic/threadCmd.c:
	* generic/thread.h: added Thread_SafeInit

	* win/vc/makefile.vc: added -DBUILD_thread to cflags.

2001-05-27  David Gravereaux <davygrvy@pobox.com>

	* configure:
	* configure.in:
	* Makefile.in:
		Added package versions to the compile flags. [bug #421246]

2001-04-28  David Gravereaux <davygrvy@pobox.com>

	* generic/threadCmd.c (NewThread): removed the previous addition of
	Tcl_FinalizeThread.  Tcl_ExitThread calls it anyways (my mistake).
	The resource leak was in the core.  See ->
	http://sourceforge.net/tracker/?func=detail&atid=110894&aid=419683&group_id=10894
	for the fix.  That patch is pending approval.

	To acheive the same behavior of emptying the event loop the way
	thread::wait used to work, use the following:
		set T [thread::create {thread::wait; update}]
		thread::send -async $T thread::unwind

	* generic/thread.h:
	* win/vc/makefile.vc:
	* win/vc/thread.rc:
	* win/vc/pkg.vc (new): Moved version numbers from the header file.  It isn't
	an export API or anything.  Moved version numbers to the build files.  I'll
	modify configure.in and makefile.in a little later.

2001-04-26  David Gravereaux <davygrvy@pobox.com>

	* config/* (new): old site-wide config directory re-added.

	* generic/threadCmd.c (ThreadEventProc): ThreadErrorProc now
	supported in asyncronous sends when Tcl_Eval returns other than
	TCL_OK.  Errors were silently ignored prior to this. Bug #219324

	==== INTERFACE CHANGE ====
	* generic/threadCmd.c:
	* generic/thread.h: thread::exit renamed to thread::unwind. The
	name of 'exit' is misleading.  An exit implies an unconditional
	return.  But there are conditions.  'unwind' describes with more
	clarity what's happening to the prior thread::wait.  For example:

	  # parent thread
	  set T [thread::create {source worker.tcl}]
	  ....
	  thread::send -async $T doStuff
	  ....
	  thread::send -async $T doStuff
	  ....
	  thread::send -async $T thread::unwind

	  # worker.tcl
	  proc init    {} {#do initialization}
	  proc cleanup {} {#do cleanup}
	  proc doStuff {} {#the work}
	  init
	  thread::wait
	  cleanup

	When worker.tcl is sourced, the execution stops at thread::wait and
	the event loop is entered.  When thread::unwind is sent to the worker,
	thread::wait falls-out and cleanup is called.  The condition for
	thread::unwind to cause an exit is determined by the script.  If
	thread::wait was the last Tcl command in the script, yes the thread
	will exit.  But if thread::wait is not the last, the execution of the
	script is just continued.  Hence, the name change to clarify this fact.

	Package version has not been changed.  There hasn't been an official
	release of 2.2, so it stays.

	* doc/thread.n:
	* tests/thread.test: Replaced thread::exit with thread::unwind and
	documented the change and clarified the subtleties.

	* win/vc/makefile.vc:
	* win/vc/thread.dsp: Changed NODEBUG macro to be DEBUG instead.
	Double negatives give me a headache.  DEBUG=1 makes more sense
	to me than NODEBUG=0.  Not that I didn't think you wouldn't have
	disagreed it was confusing, no?

	* win/vc/config.vc: Added a reminder to edit before using.
	* win/vc/thread.rc: Added authors and removed the Ajuba branding.

2001-04-25  David Gravereaux <davygrvy@pobox.com>

	* generic/threadCmd.c (ThreadWait)(NewThread): Removed the event
	loop sinking which was probably done because Tcl_FinalizeThread
	was missing from NewThread().  Now the event loop is cleaned
	by Tcl_FinalizeThread and ThreadWait doesn't manipulate events
	that don't belong to it.  Bug #418689 and #418693

	* generic/threadCmd.c (Thread_Init): logic fix in a version check
	for determining the 8.3 package subset.

2000-11-02  David Gravereaux <davygrvy@ajubasolutions.com>

	* generic/threadCmd.c (NewThread): Added logic to test for a
	working Tcl_Init() based on the core version at runtime and ignore
	its failure in versions 8.3.[1,2] and 8.4a1.  [BUG: 5301]

2000-10-26  David Gravereaux <davygrvy@ajubasolutions.com>

	* generic/thread.h:
	* win/vc/config.vc:
	* win/vc/makefile.vc:
	* win/vc/thread.dsp: upped version numbers to 2.2 along with adding
	a new macro (THREAD_VERSION_SUBSET83) defining the version when
	loaded into an 8.3 core.  Which happens to be "2.1.1" at this time.

	* generic/threadCmd.c (Thread_Init): Added logic to allow setting
	the package version at runtime to "2.2" when compiled against 8.4
	and loaded into 8.4.  When compiled against 8.4, yet loaded into
	8.3, thread::join and thread::transfer are not added to the interp
	and the package version is set to "2.1.1" instead from the single
	binary.  [ie. multiple interfaces in one binary]  When compiled
	against 8.3, thread::join and thread::transfer are non-existant and
	the package version is always "2.1.1" to maintain a consistent
	interface in all combinations (as per discussions with Don Porter).

2000-10-16  Zoran Vasiljevic <zv@munich.com>

	* generic/threadSvCmd.c ThreadSvUnsetObjCmd(): deadlocked.
        Forgot to release shared-array lock which resulted in
        deadlock after first successful unset of the variable.

2000-08-29  David Gravereaux <davygrvy@ajubasolutions.com>

	* generic/threadCmd.c (NewThread): Tcl_Init return value wasn't
	being verified.  Added a check and failure logic to fall-out.
	[Bug: 5301]

2000-08-28  David Gravereaux <davygrvy@ajubasolutions.com>

	* generic/threadCmds.c (Thread_Init): Added logic to enable
	thread::join and thread::transfer when loaded into an 8.4+ core.
	We don't want a seg fault when the Stubs tables don't match for
	the functions that don't exist in an 8.3 core.

2000-08-23  Brent Welch <welch@ajubasolutions.com>

	* configure.in:
	* win/vc/makefile.vc: Changed to version 2.1
	* generic/threadCmds.c: Made the code that uses new Tcl 8.4 APIs
	conditional using #ifdef.  Tested with 8.3.2
	* Applied thread-2-1 tag for use with tclhttpd bundled release.

2000-08-21  David Gravereaux <davygrvy@ajubasolutions.com>

	* win/vc/makefile.vc:
	* win/vc/thread.rc: added version numbers to filename to follow
	Tcl standards.

	* doc/thread.tmml(new): Initial TMML document.

2000-08-20  David Gravereaux <davygrvy@ajubasolutions.com>

	* win/vc/config.vc:
	* win/vc/makefile.vc:
	* win/vc/README.txt:
	* win/vc/thread.dsp:  A near top down rewrite that adds
	four more build configurations.  See README.TXT for the
	details.

	* win/vc/.cvsignore:  A few more glob patterns added to match
	the new build directories.

2000-08-09  David Gravereaux <davygrvy@ajubasolutions.com>

	* win/vc/thread.rc: swapped "Scriptics Corp" for "Ajuba
	Solutions"

	* win/vc/config.vc:
	* win/vc/makefile.vc: cleaned-up old cruft.  Added new files
	from Zoran's patches.  made swapping to MSDev 6.0 easier.
	Removed the '!if $(_NMAKE_VER) > 162' test for 2 reasons.

	1) batchmode inference rules are valid since MSDev 5.0 and
	the core can't be built with less.  So don't bother testing.

	2) nmake.exe that comes with MSDev 6.0 has a bug with the
	meaning of that macro and MS decided to use a string instead
	breaking the integer comparison test.

	Also added vcvars32.bat to a new setup rule and got config.vc
	much smaller.

	* win/vc/thread.dsp: Added new files from Zoran's patch.

	* win/.cvsignore(deleted):
	* win/vc/.cvsignore(added): moved file to help keep a cleaner
	build environment.

	* generic/threadSvCmd.c: Added some additional casting of
	Tcl_GetHashValue to prevent compiler warnings.

	* generic/threadCmd.c(ThreadWait): Removed the event loop
	sinking after the "while(..) Tcl_DoOneEvent();" because this
	extension is only responsible for it's own events in the event
	loop.  Any other extension that's queueing events must be
	responsible for it's own cleanup and should be aware of when
	the interp (ie. this thread) is going away when we fall-out
	to Tcl_DeleteInterp from the Tcl_Eval in NewThread().  If other
	extensions (like Tk) don't become aware, then they need to add
	a Tcl_CallWhenDeleted handler.

2000-07-14 Zoran Vasiljevic <zv@munich.com>

	* generic/threadCmd.c: improved thread::exit behaviour
	  now does a better job of draining the event loop before exit.
	  may have some wishes open, though - see ThreadWait().

	* generic/threadSpCmd.c, generic/threadSvCmd.c:
	  added some comments in function headers.
	  docs/tests for above still pending.

2000-07-03 Zoran Vasiljevic <zv@munich.com>

   	Summary of changes:

	* generic/threadSpCmd.c: new file with implementation of
	  "thread::mutex" and "thread::cond" commands. Documentation
	  and tests are still pending.

	* generic/threadSvCmd.c: new file with implementation of
	  "thread::sv_*" family of commands modeled after AOLserver
	  nsv_* ones. Documentation and tests are still pending.

	* Makefile.in: fixed for the two above

	* doc/thread.html
	* doc/thread.n: added 'thread::exists' docs

	* generic/thread.h added declarations for new commands (above)

	* generic/threadCmd.c:

	  Added "thread::exists" command.

	  Moved most of internal functions in threadCmd.c to statics,
          except the Thread*ObjCmd().

	  Changed behaviour of "thread::exit". It now simply flips the
          bit to signal thread stuck in thread::wait to gracefuly exit.
          Consequence: command now does not trigger error on thread exit.
          Also, thread event queue is now properly cleared.
          ThreadWait() and ThreadStop() are newly added to support this.
          Also the ThreadSpecificData has one more integer: "stopped"

	  Replaced ref's to obsolete Tcl_GlobalEval() with Tcl_EvalEx().

	  Fixed broken 'thread::create -joinable script';
          was missing initialization of script variable

	  Added calls to initialize new commands in threadSpCmd.c
	  and threadSvCmd.c files.

2000-05-18 Brent Welch <welch@scriptics.com>

	* Restored Andreas' changes for transferring sockets.

2000-05-16 Brent Welch <welch@scriptics.com>

	* Temprarily rolled back Andreas' changes so I can fix up
	the 2.0 release (configure and Make).  Also need to apply
	a 2.0 tag.

2000-05-09 Andreas Kupries  <a.kupries@westend.com>

	* tests/thread.test: Removed dependency on aclocals.m4. Using a
	  real temporary file now, as created by a call to
	  tcltest::makeFile. Updated test 6.3 to use the correct length
	  information.

2000-05-04  Andreas Kupries <a.kupries@westend.com>

	* Overall changes:
	  (1) Added joinable threads.
	  (2) Added transfer of channels between threads.

	* generic/threadCmd.c: Added functions Thread_Join and
	  ThreadJoinObjCmd.

	  Extended function ThreadCreateObjCmd to handle a
	  -joinable flag.

	  Fixed bug in Thread_Create, the argument 'stacksize' was not
	  used.

	  Removed declaration of ThreadObjCmd, which was not used anywhere
	  else in the code.

	  Added functions Thread_Transfer, ThreadTransferEventProc and
	  ThreadTransferObjCmd. Extended behaviour of ThreadDeleteEvent
	  and ThreadExitProc to deal with the new class of events.

	  Changed usage of ckfree to the more canonical Tcl_Free. Same for
	  ckalloc and Tcl_Alloc.

	* Makefile.in: Fixed bug with regard to the installation of
	  documentation.

	* doc/thread.*: Added documentation of create -joinable,
	  thread::join and thread::transfer.

	* tests/thread.test: Added tests for joining of threads and moving
	  channels between threads.

2000-04-19  Brent Welch <welch@scriptics.com>

	* win/vc/config.rc, Makefile.vc: Fixes from David Gravereaux

2000-04-18  Brent Welch <welch@scriptics.com>

	* Makefile.in: Fixes for make install

2000-04-17  Brent Welch <welch@scriptics.com>

	* generic/threadCmd.c
	Added Tcl_CreateThreadType and TCL_RETURN_THREAD_TYPE
	macros for declaring the NewThread callback proc.

2000-04-11  Brent Welch <welch@scriptics.com>

	* Picked up minor changes from David Gravereaux <davygrvy@bigfoot.com>
	* for compilation on windows with his alternate project files.

2000-04-10  Brent Welch <welch@scriptics.com>

	* Moved all the configure.in, Makefile.in etc. up to the top level out
	* of the unix (and win) subdirectories.  These are now shared.
	* If you are using CVS, you'll want to get the "config" module into
	* this directory, or do the checkout of thread again so the config
	* module is brought in.  You should have a "config" subdirectory of
	* your main thread workspace directory.

2000-04-09  Brent Welch <welch@scriptics.com>

	* Updated to compile against 8.3.1 export thread APIs
	* Added Windows makefiles

2000-03-27  Brent Welch <welch@scriptics.com> (proxy for Andreas Kupries)

	* tests/all.tcl: Added this file
	* tests/thread.test: fixed to use tcltest
	* doc/thread.n: Added this file as clone of thread.html
	# doc/thread.html: fixed typo<|MERGE_RESOLUTION|>--- conflicted
+++ resolved
@@ -1,4 +1,3 @@
-<<<<<<< HEAD
 2012-11-10 Zoran Vasiljevic <zv@archiware.com>
 
 	* genric/threadCmd.c: fixed race condition on
@@ -8,14 +7,12 @@
 
 	*** Merged "thread-2-7for84+" branch ***
 	
-=======
 2012-11-08  Don Porter  <dgp@users.sourceforge.net>
 
 	* configure.in:		Bump to version 2.7.0
 	* lib/ttrace.tcl:
 	* win/pkg.vc:
 
->>>>>>> 9ca3ea6b
 2012-09-13 Zoran Vasiljevic <zv@archiware.com>
 
 	*** 2.7b1 TAGGED FOR RELEASE (thread-2-7-b1) ***
