<<<<<<< HEAD
2011-12-05  Joe Mistachkin  <joe@mistachkin.com>

	* generic/threadCmd.c: Fix #define issue when compiling for Tcl 8.5.

2011-11-24   Jan Nijtmans <nijtmans@users.sourceforge.net>

	* generic/tclThread.h:    Only export Thread_Init(), nothing more.
	* generic/tclXkeylist.h
	* generic/threadSpCmd.h
	* generic/threadSvCmd.h
	* generic/threadSvCmd.c
	* generic/threadSvKeylistCmd.h
	* generic/threadSvListCmd.h

2011-11-20  Joe Mistachkin  <joe@mistachkin.com>

	* generic/threadCmd.c: Correct check for current thread in the
	ThreadReserve function [Bug 3411244].  Correct the order for releasing
	the interpreter and freeing memory, see check-in [6067508840].

2011-11-17  Joe Mistachkin  <joe@mistachkin.com>
=======
2012-04-24  Don Porter  <dgp@users.sourceforge.net>

	* generic/threadCmd.c: [Bug 1603234] Stop leak in [thread::transfer].

2012-04-23  Don Porter  <dgp@users.sourceforge.net>
>>>>>>> a04dbd54

	* generic/threadCmd.c: Refactor ThreadEventProc to make sure all paths
	out of the function call Tcl_Release on the necessary Tcl interpreters.
	Also, call ThreadErrorProc consistently whenever the return code is not
	TCL_OK (i.e. do not check for it to be equal to TCL_ERROR).

2011-11-17  Joe Mistachkin  <joe@mistachkin.com>

	* generic/threadCmd.c: The [thread::wait] command should use the
	TCL_CANCEL_UNWIND flag when calling Tcl_Canceled because it manages its
	own event processing loop.  Also, if the event processing loop is
	terminated due to a script in progress being canceled or exceeding a
	runtime limit, the registered error script should be evaluated, if any.

2011-11-17  Joe Mistachkin  <joe@mistachkin.com>

	* generic/threadCmd.c: The [thread::wait] command must cooperate with
	the interpreter resource limiting (TIP #143) and asynchronous script
	cancellation (TIP #285) functionality, when available.

2011-11-17  Joe Mistachkin  <joe@mistachkin.com>

	* generic/threadCmd.c: For [thread::cancel], avoid creating a new
	Tcl_Obj when the default script cancellation result is desired.

	* doc/thread.man: Update all remaining versions to 2.7b1.
	* doc/tpool.man:
	* doc/tsv.man:
	* doc/ttrace.man:
	* lib/ttrace.tcl:
	* win/vc/pkg.vc:
	* win/vc/thread_win.dsp:

	* win/vc/makefile.vc: Stop using -debug:full as it causes an error
	with the MSVC10 compiler.

2011-09-12  Joe Mistachkin  <joe@mistachkin.com>

	* generic/threadCmd.c: Add support for TIP #285 (asynchronous script
	cancellation) via a new [thread::cancel] command (available only for
	Tcl 8.6).
	* win/vc/makefile.vc: Correct path to root of source checkout.

2011-08-01  Don Porter  <dgp@users.sourceforge.net>

	* win/vc/rules.vc: Extend support to MSVC10.  Thanks to Twylite.

2011-06-27  Don Porter  <dgp@users.sourceforge.net>

	* configure.in:	Copied revisions from the "sampleextension" package
	* Makefile.in:	to keep compatible with the latest INSTALL changes
	in TEA 3.9.
	* configure:	autoconf-2.59

2010-12-08 Zoran Vasiljevic <zv@archiware.com>

	* generic/threadCmd.c: Fixed Bug #3129844

2010-11-18  Don Porter  <dgp@users.sourceforge.net>

	* Makefile.in:		Revised the `make dist` target so that the
	* win/README.txt:	files under thread/win/vc in CVS are copied to
	* win/vc/makefile.vc:	thread/win in the release, where tcl/pkgs/
	* win/vc/thread_win.dsp:	expects to find them.

	* configure:	autoconf-2.59

2010-10-04 Zoran Vasiljevic <zv@archiware.com>

	* generic/configure      Regenrated for TEA 3.9. Bumped version string
	* generic/configiue.in   in all relevant files to 2.6.7  and autoconf'ed.
	* win/vc/pkg.vc

2010-09-28 Zoran Vasiljevic <zv@archiware.com>

	* generic/threadCmd.c: Initialize tsdPtr->interp to NULL immediately after
	releasing the interp on thread-exit that should hopefully resolve the
	Tcl Bug #3026061

	* generic/threadCmd.c: Removed safe-init so safe-interps should not be
	able to run thread commands directly.

	* lib/ttrace.tcl: Changed version to 2.6.7 to be in sync with main pkg.

	* configure.in: Bumped version to 2.6.7 and autoconf'ed.

2010-09-05  Donal K. Fellows  <dkf@users.sf.net>

	* doc/tpool.man, doc/tsv.man: Remove spaces in titledesc declaration;
	doctools currently does not like it at all when generating correct
	nroff output.

2010-08-12  Andreas Kupries  <andreask@activestate.com>

	* lib/ttrace.tcl (_serializensp, _serializeproc): Fixed typos which
	smashed namespace name and opening brace of a script together, leading
	to a syntax error for 'namespace eval' and preventing the use of
	package Ttrace.

2010-07-25  Donal K. Fellows  <dkf@users.sf.net>

	* lib/ttrace.tcl: [Bug 3033206]: Be careful with variables outside of
	procedures; Tcl's variable resolution rules can jump in if a variable
	is not declared, which can be at best surprising.
	Also rewrote the namespace serialization code to be more robust.

2010-05-31  Andreas Kupries  <andreask@activestate.com>

	* pkgIndex.tcl.in: Fixed procedure collisions for Thread package by
	inlining the load command into the ifneeded script, as is standard for
	most binary packages. Tweaked the procedure for Ttrace a bit, as the
	result of [info commands] is a list, and using ::apply when possible.
	A named procedure is only a fallback.

2010-05-27  Andreas Kupries  <andreask@activestate.com>

	* lib/ttrace.tcl: Resynchronized version number with Thread.

2010-05-26  Andreas Kupries  <andreask@activestate.com>

	* generic/threadSpCmd.c (ThreadMutexObjCmd, ThreadRWMutexObjCmd):
	[Bug 3007426]: Dropped trailing commas in enum definitions which
	choked the strictly C89 AIX compiler.

2010-04-01 Zoran Vasiljevic <zv@archiware.com>

        * generic/tclXkeylist.c: Removed declaration of global TclX keylist
	commands.

2010-03-30 Zoran Vasiljevic <zv@archiware.com>

	*** 2.6.6 TAGGED FOR RELEASE (thread-2-6-6) ***

	* configure:              Redo for TEA 3.7
	* configure.in:

	* generic/tclThread.h:    Cosmetic changes for the inclusion
	* generic/threadCmd.c:    in standard Tcl distribution.
	* generic/threadPoolCmd.c:
	* generic/threadSpCmd.c:
	* generic/threadSvCmd.c:
	* generic/threadSvCmd.h:

2010-03-19   Jan Nijtmans <nijtmans@users.sourceforge.net>

        * generic/threadSpCmd.c: Silence gcc warning: dereferencing
        * .cvsignore:            type-punned pointer will break
				 strict-aliasing rules.
        * configure:             Regenerated using latest TEA

2009-08-19 Zoran Vasiljevic <zv@archiware.com>

	* generic/threadPoolCmd.c: Implemented [tpool::suspend]
	* doc/tpool.man:           and [tpool::resume] commands
	                           as per [RFE #2835615].
	                           Also fixed [Bug #2833864].

2009-07-22   Jan Nijtmans <nijtmans@users.sourceforge.net>

	* generic/tclThread.h:   Remove unnecessary ';'s
	* generic/tclXkeylist.c: Constify remaining of thread extension,
	* generic/tclXkeylist.h: bringing it at the same level as Tcl 8.6
	* generic/threadCmd.c:
	* generic/threadPoolCmd.c:
	* generic/threadSpCmd.c:
	* generic/threadSvCmd.c:
	* generic/threadSvCmd.h:
	* generic/threadSvKeylistCmd.c:
	* generic/threadSvKeylistCmd.h:
	* generic/threadSvListCmd.c:

2009-07-16   Alexandre Ferrieux <ferrieux@sourceforge.net>

	* generic/tclXkeylist.c: Constify Tcl_ObjGetType return values to
	* generic/threadSvCmd.c: get rid of const warnings; #if 0 of
	* generic/threadSvCmd.h: SvFinalize which is unused.

2009-05-04  Pat Thoyts  <patthoyts@users.sourceforge.net>

	* win/vc/makefile.vc: Updated the MSVC build to work with MSCV 8
	* win/vc/rules.vc:    and 9 on both intel and amd64 targets.
	* win/vc/nmakehlp.c:

2009-05-03  Alexandre Ferrieux <ferrieux@sourceforge.net>

	* generic/threadSpCmd.c: Reorder things in RemoveMutex and RemoveCondv
	[Bugs 2511424,2511408]; fix a Put* leak in an error path of rwmutexes
	[Bug 2511420].

2008-12-03  Jeff Hobbs  <jeffh@ActiveState.com>

	* generic/threadSvCmd.c: Handle TIP#336 addition of API to access
	* generic/threadSpCmd.c: interp->errorLine

2008-11-03  Jeff Hobbs  <jeffh@ActiveState.com>

	* generic/threadSvCmd.c (SvObjObjCmd): safely set interp result obj

	* generic/threadCmd.c (ThreadCutChannel): fix const warning
	(ThreadSend): safely set interp result object [Bug #1988779]

2009-10-22 Zoran Vasiljevic <zv@archiware.com>

	* generic/threadPool.c: fixed race condition when
	creating minworkers worker thread upfront.
	Failure to create one results in partial pool teardown.
	Fix for [Bug #2005794].

2008-05-22 Zoran Vasiljevic <zv@archiware.com>

	* generic/threadSpCmd.h: Added one cond variable per
	sync bucket to wait for item deletion.

	* generic/threadSpCmd.c: Threads that want to delete
	any sync primitive now wait properly until the last
	thread that references the primitive detaches.

	Fixed (broken) reference counting of items.

	Fixed wrong release of an condition variable that is
	about to be time-waited.

2008-05-18 Zoran Vasiljevic <zv@archiware.com>

	* generic/threadPoolCmd.c: Corrected potential race condition
	in TpoolWorker().

2007-06-30 Zoran Vasiljevic <zv@archiware.com>

	* generic/threadPoolCmd.c: Fixed signedness compiler warning
	on jobId in TpoolWaitObjCmd().

2007-06-30 Zoran Vasiljevic <zv@archiware.com>

	* generic/threadSvKeylistCmd.c: Fixed off-by-1 error in argument
	parsing for SvKeylkeysObjCmd(). See [Tcl Bug #1575342].

	* generic/threadPoolCmd.c: Fixed [Tcl Bug #1512225] (tpool::wait and
	tpool::cancel setting wrong values to passed variables)

2007-05-26 Zoran Vasiljevic <zv@archiware.com>

	* generic/threadPoolCmd.c: Fixed [tpool::post -nowait] to start
	  one new worker thread only if there are none started.

2007-05-03  Pat Thoyts  <patthoyts@users.sourceforge.net>

	* win/vc/rules.vc:     Updated the nmake build system to match
	* win/vc/nmakehlp.c:   current 8.5. (support for non-intel build
	* win/vc/makefile.vc:  and recent versions of msvc compiler)
	* win/thread.rc:       Fixed line endings.

2006-12-26 Zoran Vasiljevic <zv@archiware.com>

	* generic/threadCmd.c: Fixed race condition for
	creating preserved threads.

	* generic/threadSv.c: Removed memory leak.

2006-10-07 Zoran Vasiljevic <zv@archiware.com>

	*** 2.6.5 TAGGED FOR RELEASE (thread-2-6-5) ***

	Main changes since the last release:
	------------------------------------

	Set versioning of (embedded) Ttrace package to
	the same revision level as the main Thread package.

	The Ttrace must now explicitly be loaded in every
	new thread created by [thread::create] command.

	The [package require Ttrace] automatically loads
	Thread package as well.

	NOTE: be sure to configure/make/make install
	because the pkgIndex.tcl loader file is modified.


2006-10-06 Zoran Vasiljevic <zv@archiware.com>

	* generic/threadPool.c:
	* generic/threadCmd.c: Removed Tcl_PkgRequire
	from the new thread initialization and just
	initialize the C-aspect of the extension by
	calling Therad_Init. This basically discards
	the last checkin, which was in a sense bad
	as it made thread creation very expensive
	operation.

	* pkgIndex.tcl.in: Added separate handling for
	Ttrace loading. Now, users needing Ttrace caps
	must "package require Ttrace" which in turn
	automatically calls "package require Thread".
	Also, each new thread created by [thread::create]
	must be initialized for Ttrace by calling the
	[package require Ttrace].
	On the other hand, the "package require Thread"
	is only necessary to first-load the package in
	the startup thread. It is not necessary to call
	this explicitly in every thread created by the
	[thread::create] command as the C-code will
	do that automatically as the first thing.

	* doc/ttrace.man: Updated example usage to reflect
	above changes.

	* lib/ttrace.tcl: Spliced version numbering of the
	Ttrace package to the version of the Thread package
	because of the weirdness of the Tcl package loading
	mechanism. Also, the broadcast script used within
	the ttrace::eval now explicitly loads Ttrace package
	in every broadcasted thread.

2006-10-05 Zoran Vasiljevic <zv@archiware.com>

	* generic/threadPool.c:
	* generic/threadCmd.c: Call Tcl_PkgRequire() in the
	NewThread() to properly initialize the extension
	in any new thread.

	* doc/ttrace.man: Add small example of ttrace usage.

	* lib/ttrace.tcl: Fixed [ttrace:eval] to not to call
	[package require Ttrace] in the broadcast script as
	this is now done implicitly for all new threads.

2006-08-06 Zoran Vasiljevic <zv@archiware.com>

	*** 2.6.4 TAGGED FOR RELEASE (thread-2-6-4) ***

	* generic/tclXkeylist.c: Silenced various
	* generic/threadCmd.c    compiler warnings.
	* generic/threadSvCmd.c:

	* README: Removed version information.
	* configure.in: Bumped to 2.6.4 version.
	* confiigure: Regenerated.

2006-06-04 Zoran Vasiljevic <zv@archiware.com>

	* generic/threadSvCmd.c: SvIncrObjCmd() now implicitly creates
	shared array and/or element and initializes it to zero if the
	array and/or the element were not found.

	* generic/tclThread.h: Removed some unusded debugging defs

2006-04-05  Jeff Hobbs  <jeffh@ActiveState.com>

	* win/vc/pkg.vc (PACKAGE_VERSION): correct to 2.6.3 for MSVC make.

2006-03-28  Jeff Hobbs  <jeffh@ActiveState.com>

	* generic/threadPoolCmd.c (AppExitHandler): fix teardown to
	destruct pool list correctly. [Bug 1427570]

2006-03-16 Zoran Vasiljevic <zv@archiware.com>

	*** 2.6.3 TAGGED FOR RELEASE (thread-2-6-3) ***

	* README: Bumped to 2.6.3

2006-03-15 Zoran Vasiljevic <zv@archiware.com>


	* configure.in: Changed BUILD_sample to
	BUILD_thread for Windows compile under MinGW.

	+ configure: regen

2006-03-14 Zoran Vasiljevic <zv@archiware.com>

	* configure.in: Moved to 2.6.3 release
	* configure: regen

2006-02-09 Zoran Vasiljevic <zv@archiware.com>

	* generic/threadSpCmd.c: fixed race condition when testing
	constraints (mutex being locked by the caller thread) when
	waiting on the condition variable. Also, fixed exclusive
	mutex ownership and usage counting.
	* configure.in: uses TEA 3.5
	* tclconfig: updated to TEA3.5

2006-01-28 Zoran Vasiljevic <zv@archiware.com>

	* generic/threadSpCmd.c: Revamped handling because of the deep
	* generic/threadSpCmd.h: race condition which resulted in
	* tests/thread.test:     deadlocks when using exclusive mutexes.

200i-10-15 Zoran Vasiljevic <zv@archiware.com>

	* generic/threadCmd.c: channel transfer code cleans
	  ready-to-fire events from the thread event queue
	  prior to cutting the channel out of the interp.

	* tests/thread.test: allows channel transfer tests
	  for all Unices and Windows using Tcl 8.4.10+ core.

2005-09-23 Zoran Vasiljevic <zv@archiware.com>

	* generic/threadCmd.c: ThreadDetach() sets the both
	  source and target thread ID's for the detached
	  channel to zero, thus signalizing the cleanup code
	  to leave the channel in the cleanup-list when the
 	  thread who detached it exits.

2005-08-24 Zoran Vasiljevic <zv@archiware.com>

	* generic/tclXkeylist.c: made some calls static
	  so they do not interfere for static linking with
          certain extensions.

2005-08-08 Zoran Vasiljevic <zv@archiware.com>

	* generic/threadSvCmd.c: fixed traversing the list
	  of registered object types in Sv_DuplicateObj()
	  (thx to eric.melbardis@netkitsolutions.com)

2005-07-27 Zoran Vasiljevic <zv@archiware.com>

	*** 2.6.2 TAGGED FOR RELEASE (thread-2-6-2) ***

	* configure: regen
	* unix/README: added some clarifications about usage
	  of --with-gdbm switch
	* README:
	* configure.in: bumped version to 2.6.2
	* aclocal.m4: fixed for alternate gdbm lib location
	  as per patch request #1245204
	* generic/tclThread.c: removed Thread_Unload and
	  Thread_SafeUnload because we can't really be unloaded.
	* html/thread.html: regen
	* html/tpool.html: regen
	* html/tsv.html: regen
	* html/ttrace.html: regen
	* man/thread.n: regen
	* man/tpool.n: regen
	* man/tsv.n: regen
	* man/ttrace.n: regen

2005-07-26  Mo DeJong  <mdejong@users.sourceforge.net>

	* Makefile.in: Remove SYSTEM_TCLSH and any
	code that tries to run tclsh at build time
	aside from running the test cases.
	* configure: Regen.
	* configure.in: Remove calls to TEA_BUILD_TCLSH
	and TEA_BUILD_WISH since these were removed
	from tcl.m4. This fixes up the build when
	--with-tcl indicates either a build dir or
	and install dir.

2005-07-25 Zoran Vasiljevic <zv@archiware.com>

	* pkgIndex.tcl.in: simplified by introducing a
	helper procedure, thus avoiding too much quoting.

2005-07-24  Mo DeJong  <mdejong@users.sourceforge.net>

	* Makefile.in: Subst TCLSH_PROG as SYSTEM_TCLSH
	and subst BUILD_TCLSH and BUILD_TCLSH_PROG.
	* configure: Regen.
	* configure.in: Invoke TEA_BUILD_TCLSH from
	tcl.m4 to correctly determine BUILD_TCLSH.

2005-04-12 Zoran Vasiljevic <zv@archiware.com>

	* generic/tclThread.h:
	* generic/threadCmd.c: reverted some changes by the
	last checkin which slipped in by mistake

2005-04-09 Zoran Vasiljevic <zv@archiware.com>

	* generic/tclThread.h:
	* generic/threadCmd.c: added Thread_Unload and
	Thread_SafeUnload to be able to load into the
	8.5 shell. Both calls are still no-ops.

2005-03-18  Jeff Hobbs  <jeffh@ActiveState.com>

	* Makefile.in (AR): use @AR@
	(TCLSH_ENV): add TCL_THREAD_LIBRARY var
	* pkgIndex.tcl.in: grok TCL_THREAD_LIBRARY var

	* configure, configure.in: update to TEA 3.2

2005-03-15 Zoran Vasiljevic <zv@archiware.com>

	* pkgIndex.tcl.in: Applied patch for Bug #1163357.
	Also, fixed the case when directory path contains blanks.

2005-03-05 Zoran Vasiljevic <zv@archiware.com>

	* generic/threadSvCmd.c: fixed potential access
	to the unlocked (and thus eventually freed) container

	* lib/ttrace.tcl: the overloaded [info] command now
	does the right thing when applied to non-existing
	procedures. We now transparently resolve them and
	then allow the [info] to operate on them.

	The ttrace::enable can now be called recursively.

	Also, fixed stript generation issues for namespaced
	variables containing wild escape sequences.

2005-01-03 Zoran Vasiljevic <zv@archiware.com>

	* generic/threadPoolCmd.c: fixed Tcl Bug #1095370.
	We were wrongly tearing down workers on idle timer
	expiry *below* the number of workers set by the
	"-minworkers" option.

	* lib/ttrace.tcl: added [ttrace::config] to control
	some runtime options. The only option it allows now
	is "-doepochs". This is a boolean flag turning the
        epoch generation off/on.
	Also, improved handling of XOTcl introspections in
	regard to namespaced objects/classes.

2005-01-03 Zoran Vasiljevic <zv@archiware.com>

	* lib/ttrace.tcl: added [ttrace::isenabled] and modified
	the [ttrace::addtrace] to dynamically activate the tracer
	if the tracing is already enabled. This way we can dynamically
	load tracer scripts.

2005-01-03 Zoran Vasiljevic <zv@archiware.com>

        **** RELEASE: 2.6.1 Tagged ****

	* aolserver.m4:
	* configure.in:
	* configure: rebuild and include conditional compilation
	for AOLserver which was wrongly ommited since the switch
	to the TEA3 build system.
	Also, we will now revert to <major>.<minor>.<patch>
	version numbers for all releases.

	* generic/threadCmd.c: added new option "-head" to the
	[thread::send] command so scripts can be placed on the
	head of the thread event queue instead of the tail only.

	* doc: rebuild html/nroff files from doctools sources

	* generic/threadPoolCmd.c:
	* generic/threadSvCmd.h:
	* generic/tclThread.h: removed compat macros for 8.3 core

	* test/thread.test: added case for [thread::send -head]

2004-12-23 Zoran Vasiljevic <zv@archiware.com>

        **** RELEASE: 2.6 Tagged ****

	* tcl/cmdsrv/cmdsrv.tcl: example command server listens on
	loopback interface (127.0.0.1) only

	* README: removed stuff about (now unsupported) Tcl8.3 core
	* unix/README: clarified usage of the CONFIG file
	* win/vc: adjusted MSVC files for changes introduced by TEA3

2004-12-18 Zoran Vasiljevic <zv@archiware.com>

	**** COMPATIBILITY: Dropped support for Tcl8.3 ****

	* aclocal.m4: Adjusted for TEA3
	* Makefile.in:
	* configure.in:
	* pkgIndex.tcl.in:

	* configure: Rebuild with autoconf 2.59

	* tests/all.tcl:    Removed extra handling for Tcl 8.3
	* tests/thread.tcl: since we do not support 8.3 any more
	* generic/psGdbm.c:
	* generic/threadCmd.c:
	* generic/threadSvCmd.c:

	* doc/thread.man: Updated docs for the 2.6 release
	* doc/tpool.man:
	* doc/tsv.man:
	* doc/ttrace.man:

2004-11-27 Zoran Vasiljevic <zv@archiware.com>

	* generic/threadPoolCmd.c: Fixed race condition which resulted
	in blocking at pool creation with high -minworkers threads.
	This fixes the Tcl Bug #933975.

2004-11-25 Zoran Vasiljevic <zv@archiware.com>

	* tests/thread.tcl: Disabled all tests handling channel transfer
	for Windows ports until core is capable of handling this correctly.

        * generic/threadSpCmd.c: Fixed segmentation problems observed on
	Windows ports and related to notification of an uninitialized
	condition variable(s). This closes Bug #1051068 (wrongly posted
	under Tcl Patches at SF).

	* doc/thread.man: Fixed mutex/condvar code example. Thanks to
	Gustaf Neumann of XOTcl for the tip.

2004-10-21  Andreas Kupries <andreask@activestate.com>

	* tests/thread.test: Added two tests checking the working of
	fileevents after a pipe channel has been transfered. The second
	has to fail for any core where TIP #218 is not applied, because
	the incoming alert is directed to the wrong thread for event
	processing.

2004-10-20 Zoran Vasiljevic <zv@archiware.com>

	* generic/threadCmd.c (ThreadSetResult): adjusted handling of
	interp result to accomodate for recent changes in Tcl core.
	This closes Tcl Bug# 1050490.

2004-10-19  Andreas Kupries <andreask@activestate.com>

	* generic/threadSvCmd.c: Added a prototype for
	SvObjDispatchObjCmd. Prevented compilation of debug variant on
	Windows due to warning as error.

	* tests/thread.test: Added more tests transfering channels between
	threads for in-core drivers.

2004-10-18  Andreas Kupries <andreask@activestate.com>

	* generic/threadCmd.c (ThreadErrorProc): Added code to explicitly
	initialize the field 'interp' in ThreadSendData. This was ok
	(NULL) for a regular build, but when build with symbols the
	guard pattern forced a crash in test thread-16.2.

	* tests/thread.test: Duplicate test id thread-16.1 renamed to
	thread-16.2.

2004-08-14 Zoran Vasiljevic <zv@archiware.com>

	* generic/threadPoolCmd.c: fixed broken parsing of
	pool handles. Pool handles are now generated in the
	same format as thread handles.

	* generic/threadCmd.c: thread handles are now cased to
	(void*) and sprint/sscanf calls are used to generate thread
	handles. This concludes the effort of correcting broken
	handles on 64-bit machines since the problem was actually
	in Tcl itself, rather than here.

2004-07-21 Zoran Vasiljevic <zv@archiware.com>

	* generic/tclThread.h: corrected namespace prefix for
	AOLserver 4.x or higher, since namespaced commands are
	now supported.

	* generic/threadCmd.c: allows for re-initializing of package
	commands for AOLserver 4.x (or higheri) interpreters. This way
	we assure to have correct set of commands even if nobody
	loaded the package on server startup.
	Also, thread handles returned by the package now have the form:
	"tid<number>" in (yet another) attempt to rectify problems found
	on Cray computers.

	* generic/threadPoolCmd.c: adjusted handles of the pools to
	match ones of threads (see above).

2004-07-21 Zoran Vasiljevic <zv@archiware.com>

	* doc/*: reformatted docs and added some clarifications
	about mutex handling.

	* generic/threadCmd.c: rewritten handling of thread handles
	as passed to Tcl. Instead of casting Tcl_ThreadId to unsigned int
	which brought some problems on Cray machines, we're now generating
	opaque handles and match them to Tcl_ThreadId internally.

	NOTE: this is not supposed to be a compatibility issue since
	thread-handles should have been treated as opaque anyways.

	* generic/threadSpCmd.*: improved behaviour when destroying locked
	mutexes and locking the same mutex twice from the same thread.
	In both cases we throw Tcl error instead of coring  the process
	or deadlocking the (naive) application.

	* generic/threadSvCmd.*: number of tsv buckets is now compile
	time constant.

	* lib/ttrace.tcl: Fixed error in unknown wrapper when the passed
	command was empty string.

	* tests/all.tcl
	* tests/thread.test: rewritten from scratch.

	* tests/tpool.test:
	* tests/ttrace.test:
	* tests/tsv.test: new files, currently no-ops.

2004-01-31 Zoran Vasiljevic <zv@archiware.com>

	* lib/ttrace.tcl: added unconditional "package require"
	call to ttrace::eval so we need not explicitly load the
	Ttrace package in each and every thread. Also, fixed some
	issues with errorInfo/errorCode handling.

	* pkgIndex.tcl.in: fixed Tcl Bug #918137
	* doc/format.tcl: fixed inclusion of man.macros in
	every *.n doc file

2004-01-31 Zoran Vasiljevic <zv@archiware.com>

	* generic/threadCmd.c: fixed incorrect handling of return
        codes from the scripts passed to threads. We were wrongly
        triggering error for non-error return codes such as TCL_RETURN,
	TCL_BREAK, TCL_CONTINUE etc. Now we trigger error only for
	TCL_ERROR and return other codes (as-is) to the caller.
	This also fixes the Tcl Bug #884549.

2003-12-22 Zoran Vasiljevic <zv@archiware.com>

	* generic/threadSpCmd.c: added recursive and reader/writer locks
	and associated commands

	* generic/threadSpCmd.h: added new file

	* generic/lib/ttrace.tcl: added Ttrace package implementation

	* doc: added documentation for Ttrace package and synced other
	doc files to match the release 2.6 state.


2003-12-01 Zoran Vasiljevic <zv@archiware.com>

	* generic/threadCmd.c: removed the concept of foreign
	thread since it broke our async message bouncing. We
	still have to find the way how we should avoid broadcasting
	non-package threads (like for aolserver).

2003-11-27 Zoran Vasiljevic <zv@archiware.com>

	* generic/threadCmd.c: fixed mutex release in ThreadSend
	when refusing to send message to foreign thread.
	Also, clear the result of the thread::broadcast since it
	should not return anything to the caller, no matter the
	outcome of the command.

2003-11-27 Zoran Vasiljevic <zv@archiware.com>

	* generic/threadCmd.c: mark threads created by the package
	to distinguish them from "foreign" threads. We will forbid
	sending messages to those since they will probably never listen.

	* generic/threadSvCmd.c: corrected some typos

	* generic/threadSvListCmd.c: added implementation for the
	"tsv::lset" command

	* generic/threadPoolCmd.c: added optional varname argument
	(last arg) to the tpool::cancel

2003-11-25 Zoran Vasiljevic <zv@archiware.com>

	* doc/format.tcl: new file with a simple poor man's
	documentation formatter.

	* doc/thread.man
	* doc/tpool.man
	* doc/tsv.man: new doctools source files for building
	the package documentation.

	* Makefile.in: added support for building nroff and html
	files out of doctools sources found in doc directory.

2003-11-18 Zoran Vasiljevic <zv@archiware.com>

	* generic/threadCmd.c: added implementation of the
	thread::broadcast command. This one asynchronously
	sends a script to all known threads, except the caller.

2003-09-03 Zoran Vasiljevic <zv@archiware.com>

	* generic/tclXkeylist.(c|h): added keyed-list datatype
	implementation borrowed from the TclX package. This is
	now part of the shared variable command set.

	* generic/threadSvCmd.(c|h): modified to support persistent
	shared variables with plugin-architecture for different
	persistent store implementations.

	* generic/threadSvlistCmd.(c|h): modified to reflect added
	support for persistent shared variables.

	* generic/psGdbm.(c|h): added persistent store wrapper
	for the GNU gdbm package.

	* configure et al: regenerated with autoconf because of
	added optional comilation with GNU gdbm. Updated makefiles
	to process newly added files for keyed lists and persistent
	stores.

2003-08-27 Zoran Vasiljevic <zv@archiware.com>

	* generic/threadPoolCmd.c: after expiration of the idle
	timer, all idle workers exit unconditionaly. Before the
	change, idle threads exited after getting the first job
	posted. This way we were loosing work.

2003-08-26 Zoran Vasiljevic <zv@archiware.com>

	* generic/threadPoolCmd.c: fixed result list corruption
	in TpoolCancelObjCmd.

2003-07-27 Zoran Vasiljevic <zv@archiware.com>

	* generic/threadPoolCmd.c: added "-nowait" option
	to the "tpool::post" commandi. This allows the
 	caller to post jobs to the threadpool queue without
	waiting for an idle thread. The implementation will
	start at least one worker thread if there is none
	available to satisfy the first request.
	Added "tpool::cancel" command. See docs for info.

2003-05-31 Zoran Vasiljevic <zv@archiware.com>

	* generic/threadCmd.c: fixed ListRemoveInner for
	the Tcl Bug #746352

	* generic/threadSpCmd.c: modified Sp_Init to
	return a proper value for Tcl Bug #746352

2003-05-17 Zoran Vasiljevic <zv@archiware.com>

	* generic/threadCmd.c: sets the name of the new thread
	to "-tclthread-" when compiled for AOLserver

2003-04-29 Zoran Vasiljevic <zv@archiware.com>

        Tagged interim 2.5.2 release.

	* configure.in
	* configure: Added quick fix for autoconf issues
        related to $srcdir and building of the package
        from the top-level dir instead of unix/win subdir.
        Thanks to Mo DeJong for the fix.

2003-04-10 Zoran Vasiljevic <zv@archiware.com>

	* generic/threadCmd.c: removed checking of stopped flag
	during walk of the list of active threads. This
	solves some subtle thread reservation problems
	with threads marked to unwind on error.
	Also, added new "-errorstate" configuration option
	to set/get error state of reserved unwinding thread.

2003-04-02 Zoran Vasiljevic <zv@archiware.com>

	* generic/threadCmd.c:
	* generic/threadPoolCmd.c:
	* generic/threadSpCmd.c:
	* generic/threadSvCmd.c: always call registered exit callbacks
	with non-NULL clientData, otherwise Tcl won't invoke
	the registered  callback.

2003-03-28 Zoran Vasiljevic <zv@archiware.com>

	* generic/threadSvList.c
	* generic/threadSvCmd.c: fixed some rare cases
	where we incorrectly deep-copied the list object
	having zero elements.

	* generic/threadCmd.c: fixed broken AOLserver 3.x
	compatibility mode introduced by last 4.x changes.

2003-03-17 Zoran Vasiljevic <zv@archiware.com>

	* generic/threadSvCmd.c: fixed incompatibility
	with Tcl 8.4.2 filepath object

	* generic/threadCmd.c:
	* aolstub.cpp: adjusted for AOLserver 4.0

2003-02-24 Zoran Vasiljevic <zv@archiware.com>

	* generic/threadCmd.c: fixed ThreadSetResult
	to correctly initialize all elements of the
	result structure.

2003-02-08 Zoran Vasiljevic <zv@archiware.com>

	* generic/threadCmd.c: fixed ListRemoveInner
	to correctly update global threadList ptr when
	the last referenced thread exits. This was not
	the case before and we were trashing memory
	leading to process exitus.

2003-01-25  Mo DeJong  <mdejong@users.sourceforge.net>

	* generic/threadCmd.c (ThreadSendObjCmd):
	The thread::send command was not working
	under Win32 because threads that had an id
	that was a negative number were generating
	a usage error in the thread::send command.
	* tests/thread.test: Add test for negative
	number as thread id.

2003-01-22 Zoran Vasiljevic <zv@archiware.com>

	* generic/threadCmd.c: fixed reference to errorInfo
	when reporting error from the passed script.

2003-01-21  Mo DeJong  <mdejong@users.sourceforge.net>

	* configure: Regenerate to include recent fixes
	for mingw build support in tclconfig module.

2002-12-18 Zoran Vasiljevic <zv@archiware.com>

	* README: added some AOLserver info
	* tcl/tpool/tpool.tcl: added missing tpool::names command

2002-12-14 Zoran Vasiljevic <zv@archiware.com>

	* doc/*: finished docs for the 2.5 release

2002-12-09 Zoran Vasiljevic <zv@archiware.com>

	* generic/threadPoolCmd.c: added tpool::names command
	added -exitscript for tpool::create

	* doc/tpool.tmml
	* doc/man/tpool.n
	* doc/html/tpool.html: added files. This is still the
	work in progress.

2002-12-06 Zoran Vasiljevic <zv@archiware.com>

	* configure.in
	* configure
	* Makefile.in
	* aolserver.m4: added support for compilation under
	AOLserver as loadable module.

2002-12-06 Zoran Vasiljevic <zv@archiware.com>

	* generic/threadSvCmd.c: the tsv::lock now allows
	for unsetting the shared array within the script argument.

	* generic/threadPoolCmd.c: fixed one missing mutex unlock
	in the ThreadRelease.

        * tcl/tpool/tpool.tcl: implemented missing API calls found
 	in the C-level implementation.

	* tcl/phttpd/phttpd.tcl: simplified switching to Tcl-level
	threadpool implementation.

2002-12-04 Zoran Vasiljevic <zv@archiware.com>

	* generic/threadPoolcmd.c: rewritten to use
	worker threads sitting on the cond var instead of
	in the event loop. The poster thread still respects
	i.e. does not block the event loop while posting jobs.

2002-12-03 Zoran Vasiljevic <zv@archiware.com>

	* generic/tclthread.h: added SpliceIn/SpliceOut macros.
	Fixed to include exports from threadPoolCmd.c

	* generic/threadSpCmd.c: does regular namespace handling
	over the NS variable instead of hard-coding the "thread"
	prefix for mutex/cond commands.

	* generic/threadCmd.c: rewritten to use SpliceIn/SpliceOut
        macros instead of hand-fiddling with linked lists.

	* generic/threadPoolCmd.c: new file

	* Makefile.in: added threadPoolCmd.c to list of source files.

2002-11-25 Zoran Vasiljevic <zv@archiware.com>

	* tcl/phttpd/phttpd.tcl: added raw file; no thread support
	* tcl/cmdsrv/cmdsrv.tcl: first working version

2002-11-24 Zoran Vasiljevic <zv@archiware.com>

	* tcl/tpool/tpool.tcl: added threadpool implementation in Tcl
	* tcl/phttpd: added directory for later mt-enabled pico-httpd
	* tcl/cmdsrv: added directory for later socket command server
	* doc/man/thread.n
	* doc/thread.tmml
	* doc/html/thread.html: new tsv::eval, thread::attach, thread::detach

	* generic/threadSvCmd.h
	* generic/threadSvCmd.c: added tsv::eval command

	* generic/threadCmd.c: added thread::attach, thread::detach
	Also, fixed thread::preserve and thread::release to accept
	the thread id as the optional paramter.

2002-11-23 Zoran Vasiljevic <zv@archiware.com>

	* generic/threadCmd.c: fixed ListRemoveInner() to recognize
	and ignore already removed tsd thread structures.
	Fixed some invalid TCL_OK returns which masked serious errors.

2002-11-07 Zoran Vasiljevic <zv@archiware.com>

	* generic/threadCmd.c: fixes problem when trying to report
	the error from an async callback when the stderr channel is
	not available (wish/tclkit on windows). Thanks to
	Wojciech Kocjan <wojciech@kocjan.org> for the correction.

2002-10-23 Zoran Vasiljevic <zv@archiware.com>

	* generic/threadCmd.c: added handling of background errors
	while doing an async callback.

2002-10-20 Zoran Vasiljevic <zv@archiware.com>

	* doc/html/thread.html
	* doc/man/thread.n
	* doc/thread.tmml: fixed "thread::send" command summary.
	It was showing the wrong position of the "-async" argument.

	* generic/threadSpCmd.c: adjusted mutex/cond handles to
	use the same format and handling as AOLserver counterparts
	when compiled for AOLserver support. This way one can mix
	and match primitives declared with ns_mutex and thread::mutex
	and/or ns_event and thread::cond commands.
	Added thread::eval command. See documentation for syntax and usage.

2002-10-15  Jeff Hobbs  <jeffh@ActiveState.com>

	* configure:
	* configure.in: move the CFLAGS definition into TEA_ENABLE_SHARED
	and make it pick up the env CFLAGS at configure time.

2002-08-23 Zoran Vasiljevic <zv@archiware.com>

	* threadCmd.c: fixed potential memory corruption
	when releasing preserved interpreter.
	[Tcl bug 599290]

2002-08-19 Zoran Vasiljevic <zv@archiware.com>

	* generic/threadSvCmd.c: we now properly invalidate
	duped object string rep if the internal rep has been
	regenerated.

2002-08-18 Zoran Vasiljevic <zv@archiware.com>

	* generic/threadCmd.c: updated some comments
	* generic/threadSvCmd.c:
	* generic/threadSvListCmd.c: fixed silly mem leak
	where we were registering commands and object types
	for each new thread, resulting in unnecessary table
	grow. Not a memory leak per-se, therefore not found
	by Purify, but shows itself by observing the size
	of the process using the top utility. Gosh!

2002-08-03  Zoran Vasiljevic <zv@archiware.com>

	* generic/threadSvListCmd.c: corrected "tsv::lpush"
	to correctly make a copy of the object pushed into
	the list in shared array element.

2002-07-22  Mo DeJong  <mdejong@users.sourceforge.net>

	* README: Fix typo.
	* doc/man/thread.n: Note that thread::join and
	thread::transfer are only available with Tcl 8.4.

2002-07-20  Mo DeJong  <mdejong@users.sourceforge.net>

        * generic/threadSvCmd.c (Sv_tclEmptyStringRep, Sv_Init):
        Avoid linking to the tclEmptyStringRep variable defined
        in Tcl since this makes it very difficult to load
        the Thread package into an executable that has
        also loaded Tcl. The previous approach used a hack
        under Windows, we now use this same hack on all systems.
	[Tcl patch 584123]

2002-07-19  Zoran Vasiljevic <zv@archiware.com>

	* threadCmd.c: added some macros to simplify
	adding and removing result structure in and
	out of the corresponding lists

2002-07-18  Zoran Vasiljevic <zv@archiware.com>

	* threadCmd.c: modified thread::release to allow
	for optional "-wait" argument. This will result in
	the thread waiting until the target thread has really
	exited. Otherwise, the command exits immediately and
	target thread may exit asynchronously some time later.
 	This is not techically needed since one can always join
	the exiting thread, but the join command is not
	available for some older Tcl versions.

2002-07-13  Zoran Vasiljevic <zv@archiware.com>

	* doc/man:
	* doc/html: added two directories with TMML generated files
	* doc/thread.tmml: fixed for the final 2.4 release
	* Makefile.in: updated install-doc target to look for man files
	under doc/man instead only under doc directory

2002-07-12  Zoran Vasiljevic <zv@archiware.com>

	* generic/threadSvCmd.s: fixed handling of string rep
	in shared var object duplicator

2002-07-09  Zoran Vasiljevic <zv@archiware.com>
	* README: added this file
 	* license.terms: added this file

2002-07-05  Zoran Vasiljevic <zv@archiware.com>

        * tclconfig/tcl.m4: fixed reference to MINGW so we can
	compile w/o MSVC under windows.

2002-07-03  Zoran Vasiljevic <zv@archiware.com>

	* generic/threadSvCmd.c: simplified object duplicator

2002-06-17  Zoran Vasiljevic <zv@archiware.com>

	* generic/threadCmd.c: cleanup of some unused variables
	* generic/threadSvCmd.c:
	* generic/ThreadSpCmd.c:
	* generic/threadSvList.c: added CONST qualifiers to avoid warnings
	when compiling against 8.4 core.

2002-05-25  Zoran Vasiljevic <zv@archiware.com>
	* generic/threadCmd.c: added some typecasts to satisfy Windows
	* generic/threadSvCmd.h: added some typecasts to satisfy Windows

2002-05-04  Zoran Vasiljevic <zv@archiware.com>
	* generic/threadSvCmd.c: removed errant reference to (still not)
	supported shared dictionary and shared keylist datatypes.

2002-04-27  Zoran Vasiljevic <zv@archiware.com>

	* generic/threadCmd.c: fixed processing of -eventmark. We now
	properly wait for target thread to catch up with processing events.

2002-04-07  Zoran Vasiljevic <zv@archiware.com>

	* generic/threadCmd.c: added call to Ns_TclMarkForDelete(interp)
	when compiled for AOLserver support, otherwise we were leaking std
	channels on thread exit.

2002-04-03  Jeff Hobbs  <jeffh@ActiveState.com>

	* Makefile.in: improved use of DESTDIR in install targets.
	Removed need for installdirs target.
	Broke TCLSH_PROG into TCLSH_ENV and TCLSH_PROG with TCLSH var and
	added comments about TCLSH_ENV.
	Added default shell and gdb targets.

	* configure:
	* configure.in: updated to new TEA base that: prefixes all macros
	with TEA_* instead of SC_*; adds TEA_PREFIX, which defaults the
	prefix and exec_prefix values to what Tcl used; adds
	TEA_SETUP_COMPILER, which handles basic compiler / support program
	checks and simplifies the configure.in.  Turn on --enable-threads
	by default and do sanity checking as well.

2002-04-01  Jeff Hobbs  <jeffh@ActiveState.com>

	* Makefile.in (install-lib-binaries): ensure that binary files are
	installed with executable bit set (use INSTALL_PROGRAM)

2002-03-28  Jeff Hobbs  <jeffh@ActiveState.com>

	* configure:
	* configure.in: BUILD_${PACKAGE} had to be static BUILD_thread in
	AC_DEFINE because autoconf wasn't substituting ${PACKAGE}.

2002-03-27  Jeff Hobbs  <jeffh@ActiveState.com>

	* Makefile.in (TCLSH_PROG): moved and updated env var definitions
	to have tclsh work from build dir.  Removed TCL_EXTRA_CFLAGS,
	TCL_LD_FLAGS, TCL_SHLIB_LD_LIBS, TCL_DBGX, TCL_STUB_LIB_FILE,
	TCL_STUB_LIB_SPEC as they aren't needed (configure acquires all
	that info for us).  TCL_LIBS is also not needed, but left in as a
	reference to the libs Tcl used.

	* configure: regen based on updated tclconfig/tcl.m4
	* configure.in: moved the SHLIB_LD_LIBS magic into
	tclconfig/tcl.m4 and noted where users can modify (SHLIB_LD_)LIBS.

2002-03-19  Jeff Hobbs  <jeffh@ActiveState.com>

	* generic/tclThread.h:
	* generic/threadCmd.c: added stub voodoo magic to allow building
	against Tcl 8.3 and still get all the 8.4+ functionality when later
	loaded into an 8.4+ interp.

	* pkgIndex.tcl.in: simplified auto-generated pkgIndex.tcl file.

	* tests/all.tcl:
	* tests/thread.test: improved to detect 8.3/8.4 pkg differences

	* tclconfig/tcl.m4,install-sh (new):
	* config/* (removed):
	* aclocal.m4:
	* configure:
	* configure.in:
	* Makefile.in: Updated build system to use tclconfig (TEA 2002)
	structure.

2002-03-09  Zoran Vasiljevic <zv@archiware.com>

	* generic/threadSvCmd.c: fixed memory leak when copying objects
	using custom object duplicator. If a duplicator was registered
	more than once, we were leaking memory.

2002-03-08  Zoran Vasiljevic <zv@archiware.com>

	* generic/threadCmd.c: added thread::configure -unwindonerror
	configuration option. See docs for usage.

	* doc/thread.n: added docs for thread::configure -unwindonerror

2002-03-07  Zoran Vasiljevic <zv@archiware.com>

	* generic/threadSvCmd.c: tsv::names will skip reporting shared
	arrays with leading dot in their names. This is turned-on
	only for AOLserver builds with the HIDE_DOTNAMES. For the
	regular Tcl builds, all arrays are reported, regardless of
	the name. Motivation behind this feature is to allow certain
	data privacy. It is not name-clash proof, though.

2002-02-12  Zoran Vasiljevic <zv@archiware.com>

	* generic/threadCmd.c: fixed thread::preserve glitch. We never
	actually did bump the reservation counter by a silly mistake.

2002-02-12  Zoran Vasiljevic <zv@archiware.com>

	* generic/threadCmd.c: added thread::preserve and thread::release
	commands. These allow for a simple reference counting when creating
	and/or tearing-down threads. Instead of calling thread::unwind in
	the target thread, one can use "thread::release id" to dispose it.
	This is much easier to use and it can be coupled with calls to
	thread::preserve to implement simple thread reservation mechanism.

	* doc/thread.n: added docs for thread::preserve/thread::release

2002-02-09  Zoran Vasiljevic <zv@archiware.com>

	* generic/threadCmd.c: added thread::configure interface.
	Currently only "-eventmark" option is supported.
	Allows for AOLserver builds to change the "thread::" prefix
	by re-defining the "NS" compile-time constant.

	* doc/thread.n: added docs for thread::configure

2002-02-06  Zoran Vasiljevic <zv@archiware.com>

	* generic/aolserv.cpp: (new) added for loading into the AOLserver.
	Still needs to fix the Makefile and friends to get it up and
	running.

	* generic/threadCmd.c: added conditional setup of the command
 	prefix. Now, the "NS" can be used to select the command prefix
 	for thread::* commands.

2002-01-26  David Gravereaux <davygrvy@pobox.com>

	* generic/threadSvCmd.c:  A small 'const' qualifier change to remove a
	warning.  It's a bit more wordy now, but reads a little clearer to me.
	Unscambling pointer math gives me a headache and combined with a cast
	tends to get dangerous.

	* win/threadWin.c: new idea for thread::kill added.  It's wrapped in an
	#if 0/#endif for now.  I do notice that tcl.h is now typedef'ing
	ClientData as an 'int *'.  It used to 'void *', didn't it??  The
	ISO/ANSI/CLEAN C style of setting a typed pointer to a void* now doesn't
	want to work.  Maybe I do too much C++ to have noticed this before...

2002-01-23  Zoran Vasiljevic <zv@archiware.com>

	* generic/threadCmd.c: fixed address of the target interpreter when
	doing the callback async script processing. All messages went to the
	main interpreter instead of the selected interpreter, causing process
	to hung when posting callbacks to more that one interp at the same time.
	(thanks Jean-Luc Fontaine for the tip)

2002-01-20  Zoran Vasiljevic <zv@archiware.com>

	* generic/threadCmd.c: fixed multiple async reporting of error events
	(thanks Jean-Luc Fontaine for the tip)

2002-01-02  Zoran Vasiljevic <zv@archiware.com>

        * generic/threadSvListCmd.* (new): added for the new implementation
        of the thread-shared-variable (tsv) interface.
        * generic/threadSvCmd.c: now uses shared Tcl objects instead of strings
        for storing data in shared arrays. This improves performance on large
        shared data structures.
        Added new tsv::* syntax, per request. This replaces older thread::sv_*
        interface. Older commands are still present but will be removed as
        soon we hit the 3.0 version.
        * generic/threadCmd.c: revamped to support asynchronous backfiring
        of scripts so we can vwait on the results of thread processing.
        This also corrected the bug #464340. Affected command is thread::send.
        * doc/thread.n: added docs for all thread::* and tsv::* commands.
        This fixes #416850 bug report. The html/tmml files are still out of date.
        * configure: built with autoconf 2.52
        * config/config.guess (new): needed for the new configure
        * config/config.sub (new): needed for the new configure
        * Makefile.in: added lines for new generic/threadSvListCmd.c
        * configure.in: moving to 2.4 version.
        * unix/threadUnix.c: removed traces of ThreadKill. It is still not clear
        wether we should implement this functionality or not.
        * win/threadWin.c: see above.
        * pkgIndex.tcl.in: fixed to correctly handle version for different Tcl core
        versions.

2001-09-05  David Gravereaux <davygrvy@pobox.com>

	* generic/*:
	* win/threadWin.c (new): updated for a new threadWin.c and finished
	replacing use of thread.h with tclThread.h.  threadWin.c is an
	experiment to add a 'thread::kill' command.  Not done yet.

	* win/vc/thread.rc (removed):
	* win/thread.rc (new): moved it up a directory.

2001-09-04  David Gravereaux <davygrvy@pobox.com>

	* generic/thread.h (deleted):
	* generic/tclThread.h (new):
	* generic/threadCmd.c:  decided to change the name of 'thread.h' to
	'tclThread.h', per request.

	* generic/thread.h:
	* generic/threadCmd.c:  Re-added original implimentation of [thread::exit].
	for `emergency use only`.  You have been warned ;)

	* configure.in:
	* configure:
	* win/vc/thread.dsp:
	* win/vc/pkg.vc:  Upped version numbers to 2.3 and 2.1.3 because I just cut
	a release.

2001-09-04  David Gravereaux <davygrvy@pobox.com>

	-=[ Official 2.2 Tagged and cut. ]=-

2001-05-27  David Gravereaux <davygrvy@pobox.com>

	* tests/thread.test: fixed small typo in comments.

2001-08-03  Jeff Hobbs  <jeffh@ActiveState.com>

	* Makefile.in: corrected handling of VERSION

	* generic/threadCmd.c:
	* generic/thread.h: added Thread_SafeInit

	* win/vc/makefile.vc: added -DBUILD_thread to cflags.

2001-05-27  David Gravereaux <davygrvy@pobox.com>

	* configure:
	* configure.in:
	* Makefile.in:
		Added package versions to the compile flags. [bug #421246]

2001-04-28  David Gravereaux <davygrvy@pobox.com>

	* generic/threadCmd.c (NewThread): removed the previous addition of
	Tcl_FinalizeThread.  Tcl_ExitThread calls it anyways (my mistake).
	The resource leak was in the core.  See ->
	http://sourceforge.net/tracker/?func=detail&atid=110894&aid=419683&group_id=10894
	for the fix.  That patch is pending approval.

	To acheive the same behavior of emptying the event loop the way
	thread::wait used to work, use the following:
		set T [thread::create {thread::wait; update}]
		thread::send -async $T thread::unwind

	* generic/thread.h:
	* win/vc/makefile.vc:
	* win/vc/thread.rc:
	* win/vc/pkg.vc (new): Moved version numbers from the header file.  It isn't
	an export API or anything.  Moved version numbers to the build files.  I'll
	modify configure.in and makefile.in a little later.

2001-04-26  David Gravereaux <davygrvy@pobox.com>

	* config/* (new): old site-wide config directory re-added.

	* generic/threadCmd.c (ThreadEventProc): ThreadErrorProc now
	supported in asyncronous sends when Tcl_Eval returns other than
	TCL_OK.  Errors were silently ignored prior to this. Bug #219324

	==== INTERFACE CHANGE ====
	* generic/threadCmd.c:
	* generic/thread.h: thread::exit renamed to thread::unwind. The
	name of 'exit' is misleading.  An exit implies an unconditional
	return.  But there are conditions.  'unwind' describes with more
	clarity what's happening to the prior thread::wait.  For example:

	  # parent thread
	  set T [thread::create {source worker.tcl}]
	  ....
	  thread::send -async $T doStuff
	  ....
	  thread::send -async $T doStuff
	  ....
	  thread::send -async $T thread::unwind

	  # worker.tcl
	  proc init    {} {#do initialization}
	  proc cleanup {} {#do cleanup}
	  proc doStuff {} {#the work}
	  init
	  thread::wait
	  cleanup

	When worker.tcl is sourced, the execution stops at thread::wait and
	the event loop is entered.  When thread::unwind is sent to the worker,
	thread::wait falls-out and cleanup is called.  The condition for
	thread::unwind to cause an exit is determined by the script.  If
	thread::wait was the last Tcl command in the script, yes the thread
	will exit.  But if thread::wait is not the last, the execution of the
	script is just continued.  Hence, the name change to clarify this fact.

	Package version has not been changed.  There hasn't been an official
	release of 2.2, so it stays.

	* doc/thread.n:
	* tests/thread.test: Replaced thread::exit with thread::unwind and
	documented the change and clarified the subtleties.

	* win/vc/makefile.vc:
	* win/vc/thread.dsp: Changed NODEBUG macro to be DEBUG instead.
	Double negatives give me a headache.  DEBUG=1 makes more sense
	to me than NODEBUG=0.  Not that I didn't think you wouldn't have
	disagreed it was confusing, no?

	* win/vc/config.vc: Added a reminder to edit before using.
	* win/vc/thread.rc: Added authors and removed the Ajuba branding.

2001-04-25  David Gravereaux <davygrvy@pobox.com>

	* generic/threadCmd.c (ThreadWait)(NewThread): Removed the event
	loop sinking which was probably done because Tcl_FinalizeThread
	was missing from NewThread().  Now the event loop is cleaned
	by Tcl_FinalizeThread and ThreadWait doesn't manipulate events
	that don't belong to it.  Bug #418689 and #418693

	* generic/threadCmd.c (Thread_Init): logic fix in a version check
	for determining the 8.3 package subset.

2000-11-02  David Gravereaux <davygrvy@ajubasolutions.com>

	* generic/threadCmd.c (NewThread): Added logic to test for a
	working Tcl_Init() based on the core version at runtime and ignore
	its failure in versions 8.3.[1,2] and 8.4a1.  [BUG: 5301]

2000-10-26  David Gravereaux <davygrvy@ajubasolutions.com>

	* generic/thread.h:
	* win/vc/config.vc:
	* win/vc/makefile.vc:
	* win/vc/thread.dsp: upped version numbers to 2.2 along with adding
	a new macro (THREAD_VERSION_SUBSET83) defining the version when
	loaded into an 8.3 core.  Which happens to be "2.1.1" at this time.

	* generic/threadCmd.c (Thread_Init): Added logic to allow setting
	the package version at runtime to "2.2" when compiled against 8.4
	and loaded into 8.4.  When compiled against 8.4, yet loaded into
	8.3, thread::join and thread::transfer are not added to the interp
	and the package version is set to "2.1.1" instead from the single
	binary.  [ie. multiple interfaces in one binary]  When compiled
	against 8.3, thread::join and thread::transfer are non-existant and
	the package version is always "2.1.1" to maintain a consistent
	interface in all combinations (as per discussions with Don Porter).

2000-10-16  Zoran Vasiljevic <zv@munich.com>

	* generic/threadSvCmd.c ThreadSvUnsetObjCmd(): deadlocked.
        Forgot to release shared-array lock which resulted in
        deadlock after first successful unset of the variable.

2000-08-29  David Gravereaux <davygrvy@ajubasolutions.com>

	* generic/threadCmd.c (NewThread): Tcl_Init return value wasn't
	being verified.  Added a check and failure logic to fall-out.
	[Bug: 5301]

2000-08-28  David Gravereaux <davygrvy@ajubasolutions.com>

	* generic/threadCmds.c (Thread_Init): Added logic to enable
	thread::join and thread::transfer when loaded into an 8.4+ core.
	We don't want a seg fault when the Stubs tables don't match for
	the functions that don't exist in an 8.3 core.

2000-08-23  Brent Welch <welch@ajubasolutions.com>

	* configure.in:
	* win/vc/makefile.vc: Changed to version 2.1
	* generic/threadCmds.c: Made the code that uses new Tcl 8.4 APIs
	conditional using #ifdef.  Tested with 8.3.2
	* Applied thread-2-1 tag for use with tclhttpd bundled release.

2000-08-21  David Gravereaux <davygrvy@ajubasolutions.com>

	* win/vc/makefile.vc:
	* win/vc/thread.rc: added version numbers to filename to follow
	Tcl standards.

	* doc/thread.tmml(new): Initial TMML document.

2000-08-20  David Gravereaux <davygrvy@ajubasolutions.com>

	* win/vc/config.vc:
	* win/vc/makefile.vc:
	* win/vc/README.txt:
	* win/vc/thread.dsp:  A near top down rewrite that adds
	four more build configurations.  See README.TXT for the
	details.

	* win/vc/.cvsignore:  A few more glob patterns added to match
	the new build directories.

2000-08-09  David Gravereaux <davygrvy@ajubasolutions.com>

	* win/vc/thread.rc: swapped "Scriptics Corp" for "Ajuba
	Solutions"

	* win/vc/config.vc:
	* win/vc/makefile.vc: cleaned-up old cruft.  Added new files
	from Zoran's patches.  made swapping to MSDev 6.0 easier.
	Removed the '!if $(_NMAKE_VER) > 162' test for 2 reasons.

	1) batchmode inference rules are valid since MSDev 5.0 and
	the core can't be built with less.  So don't bother testing.

	2) nmake.exe that comes with MSDev 6.0 has a bug with the
	meaning of that macro and MS decided to use a string instead
	breaking the integer comparison test.

	Also added vcvars32.bat to a new setup rule and got config.vc
	much smaller.

	* win/vc/thread.dsp: Added new files from Zoran's patch.

	* win/.cvsignore(deleted):
	* win/vc/.cvsignore(added): moved file to help keep a cleaner
	build environment.

	* generic/threadSvCmd.c: Added some additional casting of
	Tcl_GetHashValue to prevent compiler warnings.

	* generic/threadCmd.c(ThreadWait): Removed the event loop
	sinking after the "while(..) Tcl_DoOneEvent();" because this
	extension is only responsible for it's own events in the event
	loop.  Any other extension that's queueing events must be
	responsible for it's own cleanup and should be aware of when
	the interp (ie. this thread) is going away when we fall-out
	to Tcl_DeleteInterp from the Tcl_Eval in NewThread().  If other
	extensions (like Tk) don't become aware, then they need to add
	a Tcl_CallWhenDeleted handler.

2000-07-14 Zoran Vasiljevic <zv@munich.com>

	* generic/threadCmd.c: improved thread::exit behaviour
	  now does a better job of draining the event loop before exit.
	  may have some wishes open, though - see ThreadWait().

	* generic/threadSpCmd.c, generic/threadSvCmd.c:
	  added some comments in function headers.
	  docs/tests for above still pending.

2000-07-03 Zoran Vasiljevic <zv@munich.com>

   	Summary of changes:

	* generic/threadSpCmd.c: new file with implementation of
	  "thread::mutex" and "thread::cond" commands. Documentation
	  and tests are still pending.

	* generic/threadSvCmd.c: new file with implementation of
	  "thread::sv_*" family of commands modeled after AOLserver
	  nsv_* ones. Documentation and tests are still pending.

	* Makefile.in: fixed for the two above

	* doc/thread.html
	* doc/thread.n: added 'thread::exists' docs

	* generic/thread.h added declarations for new commands (above)

	* generic/threadCmd.c:

	  Added "thread::exists" command.

	  Moved most of internal functions in threadCmd.c to statics,
          except the Thread*ObjCmd().

	  Changed behaviour of "thread::exit". It now simply flips the
          bit to signal thread stuck in thread::wait to gracefuly exit.
          Consequence: command now does not trigger error on thread exit.
          Also, thread event queue is now properly cleared.
          ThreadWait() and ThreadStop() are newly added to support this.
          Also the ThreadSpecificData has one more integer: "stopped"

	  Replaced ref's to obsolete Tcl_GlobalEval() with Tcl_EvalEx().

	  Fixed broken 'thread::create -joinable script';
          was missing initialization of script variable

	  Added calls to initialize new commands in threadSpCmd.c
	  and threadSvCmd.c files.

2000-05-18 Brent Welch <welch@scriptics.com>

	* Restored Andreas' changes for transferring sockets.

2000-05-16 Brent Welch <welch@scriptics.com>

	* Temprarily rolled back Andreas' changes so I can fix up
	the 2.0 release (configure and Make).  Also need to apply
	a 2.0 tag.

2000-05-09 Andreas Kupries  <a.kupries@westend.com>

	* tests/thread.test: Removed dependency on aclocals.m4. Using a
	  real temporary file now, as created by a call to
	  tcltest::makeFile. Updated test 6.3 to use the correct length
	  information.

2000-05-04  Andreas Kupries <a.kupries@westend.com>

	* Overall changes:
	  (1) Added joinable threads.
	  (2) Added transfer of channels between threads.

	* generic/threadCmd.c: Added functions Thread_Join and
	  ThreadJoinObjCmd.

	  Extended function ThreadCreateObjCmd to handle a
	  -joinable flag.

	  Fixed bug in Thread_Create, the argument 'stacksize' was not
	  used.

	  Removed declaration of ThreadObjCmd, which was not used anywhere
	  else in the code.

	  Added functions Thread_Transfer, ThreadTransferEventProc and
	  ThreadTransferObjCmd. Extended behaviour of ThreadDeleteEvent
	  and ThreadExitProc to deal with the new class of events.

	  Changed usage of ckfree to the more canonical Tcl_Free. Same for
	  ckalloc and Tcl_Alloc.

	* Makefile.in: Fixed bug with regard to the installation of
	  documentation.

	* doc/thread.*: Added documentation of create -joinable,
	  thread::join and thread::transfer.

	* tests/thread.test: Added tests for joining of threads and moving
	  channels between threads.

2000-04-19  Brent Welch <welch@scriptics.com>

	* win/vc/config.rc, Makefile.vc: Fixes from David Gravereaux

2000-04-18  Brent Welch <welch@scriptics.com>

	* Makefile.in: Fixes for make install

2000-04-17  Brent Welch <welch@scriptics.com>

	* generic/threadCmd.c
	Added Tcl_CreateThreadType and TCL_RETURN_THREAD_TYPE
	macros for declaring the NewThread callback proc.

2000-04-11  Brent Welch <welch@scriptics.com>

	* Picked up minor changes from David Gravereaux <davygrvy@bigfoot.com>
	* for compilation on windows with his alternate project files.

2000-04-10  Brent Welch <welch@scriptics.com>

	* Moved all the configure.in, Makefile.in etc. up to the top level out
	* of the unix (and win) subdirectories.  These are now shared.
	* If you are using CVS, you'll want to get the "config" module into
	* this directory, or do the checkout of thread again so the config
	* module is brought in.  You should have a "config" subdirectory of
	* your main thread workspace directory.

2000-04-09  Brent Welch <welch@scriptics.com>

	* Updated to compile against 8.3.1 export thread APIs
	* Added Windows makefiles

2000-03-27  Brent Welch <welch@scriptics.com> (proxy for Andreas Kupries)

	* tests/all.tcl: Added this file
	* tests/thread.test: fixed to use tcltest
	* doc/thread.n: Added this file as clone of thread.html
	# doc/thread.html: fixed typo<|MERGE_RESOLUTION|>--- conflicted
+++ resolved
@@ -1,4 +1,7 @@
-<<<<<<< HEAD
+2012-04-24  Don Porter  <dgp@users.sourceforge.net>
+
+	* generic/threadCmd.c: [Bug 1603234] Stop leak in [thread::transfer].
+
 2011-12-05  Joe Mistachkin  <joe@mistachkin.com>
 
 	* generic/threadCmd.c: Fix #define issue when compiling for Tcl 8.5.
@@ -20,13 +23,6 @@
 	the interpreter and freeing memory, see check-in [6067508840].
 
 2011-11-17  Joe Mistachkin  <joe@mistachkin.com>
-=======
-2012-04-24  Don Porter  <dgp@users.sourceforge.net>
-
-	* generic/threadCmd.c: [Bug 1603234] Stop leak in [thread::transfer].
-
-2012-04-23  Don Porter  <dgp@users.sourceforge.net>
->>>>>>> a04dbd54
 
 	* generic/threadCmd.c: Refactor ThreadEventProc to make sure all paths
 	out of the function call Tcl_Release on the necessary Tcl interpreters.
